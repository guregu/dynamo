--- conflicted
+++ resolved
@@ -12,15 +12,11 @@
 	if testDB == nil {
 		t.Skip(offlineSkipMsg)
 	}
-<<<<<<< HEAD
-	table := testDB.Table(testTable)
-	ctx := context.TODO()
-=======
 	table1 := testDB.Table(testTableWidgets)
 	table2 := testDB.Table(testTableSprockets)
 	tables := []Table{table1, table2}
 	totalBatchSize := batchSize * len(tables)
->>>>>>> aa3c35c0
+	ctx := context.TODO()
 
 	items := make([]interface{}, batchSize)
 	widgets := make(map[int]widget)
@@ -45,15 +41,9 @@
 	batch1 := batches[0]
 	batch1.Merge(batches[1:]...)
 	var wcc ConsumedCapacity
-<<<<<<< HEAD
-	wrote, err := table.Batch().Write().Put(items...).ConsumedCapacity(&wcc).Run(ctx)
-	if wrote != batchSize {
-		t.Error("unexpected wrote:", wrote, "≠", batchSize)
-=======
-	wrote, err := batch1.ConsumedCapacity(&wcc).Run()
+	wrote, err := batch1.ConsumedCapacity(&wcc).Run(ctx)
 	if wrote != totalBatchSize {
 		t.Error("unexpected wrote:", wrote, "≠", totalBatchSize)
->>>>>>> aa3c35c0
 	}
 	if err != nil {
 		t.Error("unexpected error:", err)
@@ -73,20 +63,11 @@
 	}
 
 	var cc ConsumedCapacity
-<<<<<<< HEAD
-	err = table.Batch("UserID", "Time").
-		Get(keys...).
-		Project("UserID", "Time").
-		Consistent(true).
-		ConsumedCapacity(&cc).
-		All(ctx, &results)
-=======
 	get1 := gets[0].ConsumedCapacity(&cc)
 	get1.Merge(gets[1:]...)
 
 	var results []widget
-	err = get1.All(&results)
->>>>>>> aa3c35c0
+	err = get1.All(ctx, &results)
 	if err != nil {
 		t.Error("unexpected error:", err)
 	}
@@ -110,51 +91,31 @@
 	}
 
 	// delete both
-<<<<<<< HEAD
-	wrote, err = table.Batch("UserID", "Time").Write().
-		Delete(keys...).Run(ctx)
-	if wrote != batchSize {
-		t.Error("unexpected wrote:", wrote, "≠", batchSize)
-=======
 	wrote, err = table1.Batch("UserID", "Time").Write().
 		Delete(keys...).
 		DeleteInRange(table2, "UserID", "Time", keys...).
-		Run()
+		Run(ctx)
 	if wrote != totalBatchSize {
 		t.Error("unexpected wrote:", wrote, "≠", totalBatchSize)
->>>>>>> aa3c35c0
 	}
 	if err != nil {
 		t.Error("unexpected error:", err)
 	}
 
 	// get both again
-<<<<<<< HEAD
-	results = nil
-	err = table.Batch("UserID", "Time").
-		Get(keys...).
-		Consistent(true).
-		All(ctx, &results)
-	if err != ErrNotFound {
-		t.Error("expected ErrNotFound, got", err)
-	}
-	if len(results) != 0 {
-		t.Error("expected 0 results, got", len(results))
-=======
 	{
 		var results []widget
 		err = table1.Batch("UserID", "Time").
 			Get(keys...).
 			FromRange(table2, "UserID", "Time", keys...).
 			Consistent(true).
-			All(&results)
+			All(ctx, &results)
 		if err != ErrNotFound {
 			t.Error("expected ErrNotFound, got", err)
 		}
 		if len(results) != 0 {
 			t.Error("expected 0 results, got", len(results))
 		}
->>>>>>> aa3c35c0
 	}
 }
 
@@ -162,12 +123,8 @@
 	if testDB == nil {
 		t.Skip(offlineSkipMsg)
 	}
-<<<<<<< HEAD
-	table := testDB.Table(testTable)
+	table := testDB.Table(testTableWidgets)
 	ctx := context.TODO()
-=======
-	table := testDB.Table(testTableWidgets)
->>>>>>> aa3c35c0
 
 	now := time.Now().UnixNano() / 1000000000
 	id := int(now)
@@ -218,12 +175,8 @@
 }
 
 func TestBatchEmptyInput(t *testing.T) {
-<<<<<<< HEAD
+	table := testDB.Table(testTableWidgets)
 	ctx := context.TODO()
-	table := testDB.Table(testTable)
-=======
-	table := testDB.Table(testTableWidgets)
->>>>>>> aa3c35c0
 	var out []any
 	err := table.Batch("UserID", "Time").Get().All(ctx, &out)
 	if err != ErrNoInput {
