--- conflicted
+++ resolved
@@ -179,23 +179,9 @@
 }
 
 // All executes this request and unmarshals all results to out, which must be a pointer to a slice.
-<<<<<<< HEAD
 func (bg *BatchGet) All(ctx context.Context, out interface{}) error {
-	iter := newBGIter(bg, unmarshalAppendTo(out), bg.err)
+	iter := newBGIter(bg, unmarshalAppendTo(out), nil, bg.err)
 	for iter.Next(ctx, out) {
-=======
-func (bg *BatchGet) All(out interface{}) error {
-	iter := newBGIter(bg, unmarshalAppendTo(out), nil, bg.err)
-	for iter.Next(out) {
-	}
-	return iter.Err()
-}
-
-// AllWithContext executes this request and unmarshals all results to out, which must be a pointer to a slice.
-func (bg *BatchGet) AllWithContext(ctx context.Context, out interface{}) error {
-	iter := newBGIter(bg, unmarshalAppendTo(out), nil, bg.err)
-	for iter.NextWithContext(ctx, out) {
->>>>>>> aa3c35c0
 	}
 	return iter.Err()
 }
@@ -221,11 +207,7 @@
 	}
 
 	in := &dynamodb.BatchGetItemInput{
-<<<<<<< HEAD
-		RequestItems: make(map[string]types.KeysAndAttributes, 1),
-=======
-		RequestItems: make(map[string]*dynamodb.KeysAndAttributes),
->>>>>>> aa3c35c0
+		RequestItems: make(map[string]types.KeysAndAttributes),
 	}
 
 	for _, get := range bg.reqs[start:end] {
@@ -238,14 +220,10 @@
 		in.ReturnConsumedCapacity = types.ReturnConsumedCapacityIndexes
 	}
 
-<<<<<<< HEAD
-	var kas *types.KeysAndAttributes
-=======
->>>>>>> aa3c35c0
 	for _, get := range bg.reqs[start:end] {
 		table := get.table.Name()
-		kas := in.RequestItems[table]
-		if kas == nil {
+		kas, ok := in.RequestItems[table]
+		if !ok {
 			kas = get.keysAndAttribs()
 			if bg.consistent {
 				kas.ConsistentRead = &bg.consistent
@@ -255,17 +233,6 @@
 		}
 		kas.Keys = append(kas.Keys, get.keys())
 	}
-<<<<<<< HEAD
-	if bg.projection != "" {
-		kas.ProjectionExpression = &bg.projection
-		kas.ExpressionAttributeNames = bg.nameExpr
-	}
-	if bg.consistent {
-		kas.ConsistentRead = &bg.consistent
-	}
-	in.RequestItems[bg.batch.table.Name()] = *kas
-=======
->>>>>>> aa3c35c0
 	return in
 }
 
@@ -338,15 +305,6 @@
 		itr.input = itr.bg.input(itr.processed)
 	}
 
-<<<<<<< HEAD
-	if itr.output != nil && itr.idx >= len(itr.output.Responses[tableName]) {
-		var unprocessed int
-
-		if itr.output.UnprocessedKeys != nil {
-			_, ok := itr.output.UnprocessedKeys[tableName]
-			if ok {
-				unprocessed = len(itr.output.UnprocessedKeys[tableName].Keys)
-=======
 	if itr.output != nil && itr.idx >= len(itr.got) {
 		for _, req := range itr.input.RequestItems {
 			itr.processed += len(req.Keys)
@@ -354,7 +312,6 @@
 		if itr.output.UnprocessedKeys != nil {
 			for _, keys := range itr.output.UnprocessedKeys {
 				itr.processed -= len(keys.Keys)
->>>>>>> aa3c35c0
 			}
 		}
 		// have we exhausted all results?
