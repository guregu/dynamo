--- conflicted
+++ resolved
@@ -16,18 +16,14 @@
 // BatchWrite is a BatchWriteItem operation.
 type BatchWrite struct {
 	batch Batch
-<<<<<<< HEAD
-	ops   []types.WriteRequest
-=======
 	ops   []batchWrite
->>>>>>> aa3c35c0
 	err   error
 	cc    *ConsumedCapacity
 }
 
 type batchWrite struct {
 	table string
-	op    *dynamodb.WriteRequest
+	op    types.WriteRequest
 }
 
 // Write creates a new batch write request, to which
@@ -51,18 +47,12 @@
 	for _, item := range items {
 		encoded, err := marshalItem(item)
 		bw.setError(err)
-<<<<<<< HEAD
-		bw.ops = append(bw.ops, types.WriteRequest{PutRequest: &types.PutRequest{
-			Item: encoded,
-		}})
-=======
 		bw.ops = append(bw.ops, batchWrite{
 			table: name,
-			op: &dynamodb.WriteRequest{PutRequest: &dynamodb.PutRequest{
+			op: types.WriteRequest{PutRequest: &types.PutRequest{
 				Item: encoded,
 			}},
 		})
->>>>>>> aa3c35c0
 	}
 	return bw
 }
@@ -96,14 +86,9 @@
 			del.Range(rangeKey, rk)
 			bw.setError(del.err)
 		}
-<<<<<<< HEAD
-		bw.ops = append(bw.ops, types.WriteRequest{DeleteRequest: &types.DeleteRequest{
-			Key: del.key(),
-		}})
-=======
 		bw.ops = append(bw.ops, batchWrite{
 			table: name,
-			op: &dynamodb.WriteRequest{DeleteRequest: &dynamodb.DeleteRequest{
+			op: types.WriteRequest{DeleteRequest: &types.DeleteRequest{
 				Key: del.key(),
 			}},
 		})
@@ -115,7 +100,6 @@
 func (bw *BatchWrite) Merge(srcs ...*BatchWrite) *BatchWrite {
 	for _, src := range srcs {
 		bw.ops = append(bw.ops, src.ops...)
->>>>>>> aa3c35c0
 	}
 	return bw
 }
@@ -130,21 +114,7 @@
 // For batches with more than 25 operations, an error could indicate that
 // some records have been written and some have not. Consult the wrote
 // return amount to figure out which operations have succeeded.
-<<<<<<< HEAD
 func (bw *BatchWrite) Run(ctx context.Context) (wrote int, err error) {
-=======
-func (bw *BatchWrite) Run() (wrote int, err error) {
-	ctx, cancel := defaultContext()
-	defer cancel()
-	return bw.RunWithContext(ctx)
-}
-
-// RunWithContext executes this batch.
-// For batches with more than 25 operations, an error could indicate that
-// some records have been written and some have not. Consult the wrote
-// return amount to figure out which operations have succeeded.
-func (bw *BatchWrite) RunWithContext(ctx context.Context) (wrote int, err error) {
->>>>>>> aa3c35c0
 	if bw.err != nil {
 		return 0, bw.err
 	}
@@ -207,21 +177,13 @@
 	return wrote, nil
 }
 
-<<<<<<< HEAD
-func (bw *BatchWrite) input(ops []types.WriteRequest) *dynamodb.BatchWriteItemInput {
-	input := &dynamodb.BatchWriteItemInput{
-		RequestItems: map[string][]types.WriteRequest{
-			bw.batch.table.Name(): ops,
-		},
-=======
 func (bw *BatchWrite) input(ops []batchWrite) *dynamodb.BatchWriteItemInput {
-	items := make(map[string][]*dynamodb.WriteRequest)
+	items := make(map[string][]types.WriteRequest)
 	for _, op := range ops {
 		items[op.table] = append(items[op.table], op.op)
 	}
 	input := &dynamodb.BatchWriteItemInput{
 		RequestItems: items,
->>>>>>> aa3c35c0
 	}
 	if bw.cc != nil {
 		input.ReturnConsumedCapacity = types.ReturnConsumedCapacityIndexes
