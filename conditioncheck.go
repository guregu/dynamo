--- conflicted
+++ resolved
@@ -1,15 +1,10 @@
 package dynamo
 
 import (
-<<<<<<< HEAD
 	"fmt"
 
-	"github.com/aws/aws-sdk-go/aws"
-	"github.com/aws/aws-sdk-go/service/dynamodb"
-=======
 	"github.com/aws/aws-sdk-go-v2/aws"
 	"github.com/aws/aws-sdk-go-v2/service/dynamodb/types"
->>>>>>> 9552dd01
 )
 
 // ConditionCheck represents a condition for a write transaction to succeed.
@@ -97,8 +92,8 @@
 	}, nil
 }
 
-func (check *ConditionCheck) keys() map[string]types.AttributeValue {
-	keys := map[string]types.AttributeValue{check.hashKey: check.hashValue}
+func (check *ConditionCheck) keys() Item {
+	keys := Item{check.hashKey: check.hashValue}
 	if check.rangeKey != "" {
 		keys[check.rangeKey] = check.rangeValue
 	}
