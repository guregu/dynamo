package dynamo

import (
	"os"
	"testing"
	"time"

	"github.com/aws/aws-sdk-go/aws"
	"github.com/aws/aws-sdk-go/aws/awserr"
	"github.com/aws/aws-sdk-go/aws/session"
)

var (
	testDB    *DB
	testTable = "TestDB"
)

const offlineSkipMsg = "DYNAMO_TEST_REGION not set"

func init() {
	if region := os.Getenv("DYNAMO_TEST_REGION"); region != "" {
<<<<<<< HEAD
		var endpoint *string
		if dte := os.Getenv("DYNAMO_TEST_ENDPOINT"); dte != "" {
			endpoint = aws.String(dte)
		}
		testDB = New(session.New(), &aws.Config{
			Region:   aws.String(region),
			Endpoint: endpoint,
=======
		testDB = New(session.Must(session.NewSession()), &aws.Config{
			Region: aws.String(region),
>>>>>>> 4c456e16
			// LogLevel: aws.LogLevel(aws.LogDebugWithHTTPBody),
		})
	}
	if table := os.Getenv("DYNAMO_TEST_TABLE"); table != "" {
		testTable = table
	}
}

// widget is the data structure used for integration tests
type widget struct {
	UserID int       // PK
	Time   time.Time // RK
	Msg    string
	Count  int
	Meta   map[string]string
	StrPtr *string `dynamo:",allowempty"`
}

func isConditionalCheckErr(err error) bool {
	if ae, ok := err.(awserr.RequestFailure); ok {
		return ae.Code() == "ConditionalCheckFailedException"
	}
	return false
}

func TestListTables(t *testing.T) {
	if testDB == nil {
		t.Skip(offlineSkipMsg)
	}

	tables, err := testDB.ListTables().All()
	if err != nil {
		t.Error(err)
		return
	}

	found := false
	for _, t := range tables {
		if t == testTable {
			found = true
			break
		}
	}

	if !found {
		t.Error("couldn't find testTable", testTable, "in:", tables)
	}
}<|MERGE_RESOLUTION|>--- conflicted
+++ resolved
@@ -19,18 +19,13 @@
 
 func init() {
 	if region := os.Getenv("DYNAMO_TEST_REGION"); region != "" {
-<<<<<<< HEAD
 		var endpoint *string
 		if dte := os.Getenv("DYNAMO_TEST_ENDPOINT"); dte != "" {
 			endpoint = aws.String(dte)
 		}
-		testDB = New(session.New(), &aws.Config{
+		testDB = New(session.Must(session.NewSession()), &aws.Config{
 			Region:   aws.String(region),
 			Endpoint: endpoint,
-=======
-		testDB = New(session.Must(session.NewSession()), &aws.Config{
-			Region: aws.String(region),
->>>>>>> 4c456e16
 			// LogLevel: aws.LogLevel(aws.LogDebugWithHTTPBody),
 		})
 	}
