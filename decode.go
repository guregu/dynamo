package dynamo

import (
	"fmt"
	"reflect"

	"github.com/aws/aws-sdk-go-v2/feature/dynamodb/attributevalue"
	"github.com/aws/aws-sdk-go-v2/service/dynamodb/types"
)

// Unmarshaler is the interface implemented by objects that can unmarshal
// an AttributeValue into themselves.
type Unmarshaler interface {
	UnmarshalDynamo(av types.AttributeValue) error
}

// ItemUnmarshaler is the interface implemented by objects that can unmarshal
// an Item (a map of strings to AttributeValues) into themselves.
type ItemUnmarshaler interface {
	UnmarshalDynamoItem(item Item) error
}

// Unmarshal decodes a DynamoDB item into out, which must be a pointer.
func UnmarshalItem(item Item, out interface{}) error {
	return unmarshalItem(item, out)
}

// Unmarshal decodes a DynamoDB value into out, which must be a pointer.
func Unmarshal(av types.AttributeValue, out interface{}) error {
	switch out := out.(type) {
	case awsEncoder:
		return attributevalue.Unmarshal(av, out.iface)
	}

	rv := reflect.ValueOf(out)
	plan, err := typedefOf(rv.Type())
	if err != nil {
		return err
	}
	return plan.decodeAttr(flagNone, av, rv)
}

// used in iterators for unmarshaling one item
type unmarshalFunc func(Item, interface{}) error

func unmarshalItem(item Item, out interface{}) error {
	rv := reflect.ValueOf(out)
	plan, err := typedefOf(rv.Type())
	if err != nil {
		return err
	}
	return plan.decodeItem(item, rv)
}

func unmarshalAppend(item Item, out interface{}) error {
	if awsenc, ok := out.(awsEncoder); ok {
		return unmarshalAppendAWS(item, awsenc.iface)
	}

	rv := reflect.ValueOf(out)
	if rv.Kind() != reflect.Ptr || rv.Elem().Kind() != reflect.Slice {
		return fmt.Errorf("dynamo: unmarshal append: result argument must be a slice pointer")
	}

	slicev := rv.Elem()
	innerRV := reflect.New(slicev.Type().Elem())
	if err := unmarshalItem(item, innerRV.Interface()); err != nil {
		return err
	}
	slicev = reflect.Append(slicev, innerRV.Elem())

	rv.Elem().Set(slicev)
	return nil
}

func unmarshalAppendTo(out interface{}) func(item Item, out interface{}) error {
	if awsenc, ok := out.(awsEncoder); ok {
		return func(item Item, _ any) error {
			return unmarshalAppendAWS(item, awsenc.iface)
		}
	}

	ptr := reflect.ValueOf(out)
	slicet := ptr.Type().Elem()
	membert := slicet.Elem()
	if ptr.Kind() != reflect.Ptr || slicet.Kind() != reflect.Slice {
		return func(item Item, _ any) error {
			return fmt.Errorf("dynamo: unmarshal append: result argument must be a slice pointer")
		}
	}

	plan, err := typedefOf(membert)
	if err != nil {
		return func(item Item, _ any) error {
			return err
		}
	}

	/*
		Like:
			return func(item, ...) {
				member := new(T)
				decode(item, member)
				*slice = append(*slice, *member)
			}
	*/
<<<<<<< HEAD
	member := reflect.New(membert) // *T of *[]T
	return func(item Item, _ any) error {
=======
	return func(item map[string]*dynamodb.AttributeValue, _ any) error {
		member := reflect.New(membert) // *T of *[]T
>>>>>>> aa3c35c0
		if err := plan.decodeItem(item, member); err != nil {
			return err
		}
		slice := ptr.Elem()
		slice = reflect.Append(slice, member.Elem())
		ptr.Elem().Set(slice)
		return nil
	}
}<|MERGE_RESOLUTION|>--- conflicted
+++ resolved
@@ -104,13 +104,8 @@
 				*slice = append(*slice, *member)
 			}
 	*/
-<<<<<<< HEAD
-	member := reflect.New(membert) // *T of *[]T
-	return func(item Item, _ any) error {
-=======
-	return func(item map[string]*dynamodb.AttributeValue, _ any) error {
+	return func(item map[string]types.AttributeValue, _ any) error {
 		member := reflect.New(membert) // *T of *[]T
->>>>>>> aa3c35c0
 		if err := plan.decodeItem(item, member); err != nil {
 			return err
 		}
