package dynamo

import (
	"fmt"
	"reflect"

	"github.com/aws/aws-sdk-go-v2/feature/dynamodb/attributevalue"
	"github.com/aws/aws-sdk-go-v2/service/dynamodb/types"
)

// Unmarshaler is the interface implemented by objects that can unmarshal
// an AttributeValue into themselves.
type Unmarshaler interface {
	UnmarshalDynamo(av types.AttributeValue) error
}

// ItemUnmarshaler is the interface implemented by objects that can unmarshal
// an Item (a map of strings to AttributeValues) into themselves.
type ItemUnmarshaler interface {
	UnmarshalDynamoItem(item map[string]types.AttributeValue) error
}

// Unmarshal decodes a DynamoDB item into out, which must be a pointer.
func UnmarshalItem(item map[string]types.AttributeValue, out interface{}) error {
	return unmarshalItem(item, out)
}

// Unmarshal decodes a DynamoDB value into out, which must be a pointer.
<<<<<<< HEAD
func Unmarshal(av *dynamodb.AttributeValue, out interface{}) error {
	switch out := out.(type) {
	case awsEncoder:
		return dynamodbattribute.Unmarshal(av, out.iface)
	}

	rv := reflect.ValueOf(out)
	plan, err := typedefOf(rv.Type())
	if err != nil {
		return err
=======
func Unmarshal(av types.AttributeValue, out interface{}) error {
	rv := reflect.ValueOf(out)
	return unmarshalReflect(av, rv)
}

// used in iterators for unmarshaling one item
type unmarshalFunc func(map[string]types.AttributeValue, interface{}) error

var nilTum encoding.TextUnmarshaler
var tumType = reflect.TypeOf(&nilTum).Elem()

// unmarshals one value
func unmarshalReflect(av types.AttributeValue, rv reflect.Value) error {
	// first try interface unmarshal stuff
	if rv.CanInterface() {
		var iface interface{}
		if rv.CanAddr() {
			iface = rv.Addr().Interface()
		} else {
			iface = rv.Interface()
		}

		if x, ok := iface.(*time.Time); ok {
			if t, ok := av.(*types.AttributeValueMemberN); ok {

				// implicit unixtime
				// TODO(guregu): have unixtime unmarshal explicitly check struct tags
				ts, err := strconv.ParseInt(t.Value, 10, 64)
				if err != nil {
					return err
				}

				*x = time.Unix(ts, 0).UTC()
				return nil
			}
		}

		switch x := iface.(type) {
		case types.AttributeValue:
			switch x.(type) {
			case *types.AttributeValueMemberB:
				res := av.(*types.AttributeValueMemberB)
				*x.(*types.AttributeValueMemberB) = *res
				return nil
			case *types.AttributeValueMemberBOOL:
				res := av.(*types.AttributeValueMemberBOOL)
				*x.(*types.AttributeValueMemberBOOL) = *res
				return nil
			case *types.AttributeValueMemberBS:
				res := av.(*types.AttributeValueMemberBS)
				*x.(*types.AttributeValueMemberBS) = *res
				return nil
			case *types.AttributeValueMemberL:
				res := av.(*types.AttributeValueMemberL)
				*x.(*types.AttributeValueMemberL) = *res
				return nil
			case *types.AttributeValueMemberM:
				res := av.(*types.AttributeValueMemberM)
				*x.(*types.AttributeValueMemberM) = *res
				return nil
			case *types.AttributeValueMemberN:
				res := av.(*types.AttributeValueMemberN)
				*x.(*types.AttributeValueMemberN) = *res
				return nil
			case *types.AttributeValueMemberNS:
				res := av.(*types.AttributeValueMemberNS)
				*x.(*types.AttributeValueMemberNS) = *res
				return nil
			case *types.AttributeValueMemberNULL:
				res := av.(*types.AttributeValueMemberNULL)
				*x.(*types.AttributeValueMemberNULL) = *res
				return nil
			case *types.AttributeValueMemberS:
				res := av.(*types.AttributeValueMemberS)
				*x.(*types.AttributeValueMemberS) = *res
				return nil
			case *types.AttributeValueMemberSS:
				res := av.(*types.AttributeValueMemberSS)
				*x.(*types.AttributeValueMemberSS) = *res
				return nil
			}

		case Unmarshaler:
			return x.UnmarshalDynamo(av)
		case attributevalue.Unmarshaler:
			return x.UnmarshalDynamoDBAttributeValue(av)
		case encoding.TextUnmarshaler:
			if value, ok := av.(*types.AttributeValueMemberS); ok && value != nil {
				return x.UnmarshalText([]byte(value.Value))
			}
		}
	}

	if !rv.CanSet() {
		return nil
	}
	nullValue, valueIsNull := av.(*types.AttributeValueMemberNULL)
	if valueIsNull {
		rv.Set(reflect.Zero(rv.Type()))
		return nil
	}

	switch rv.Kind() {
	case reflect.Ptr:
		pt := reflect.New(rv.Type().Elem())
		rv.Set(pt)
		if !valueIsNull || (valueIsNull && !nullValue.Value) {
			return unmarshalReflect(av, rv.Elem())
		}
		return nil
	case reflect.Bool:
		boolValue, valueIsBool := av.(*types.AttributeValueMemberBOOL)
		if !valueIsBool {
			return fmt.Errorf("dynamo: cannot unmarshal %s data into bool", avTypeName(boolValue))
		}
		rv.SetBool(boolValue.Value)
		return nil
	case reflect.Int, reflect.Int64, reflect.Int32, reflect.Int16, reflect.Int8:
		nValue, valueIsN := av.(*types.AttributeValueMemberN)
		if !valueIsN {
			return fmt.Errorf("dynamo: cannot unmarshal %s data into int", avTypeName(av))
		}
		n, err := strconv.ParseInt(nValue.Value, 10, 64)
		if err != nil {
			return err
		}
		rv.SetInt(n)
		return nil
	case reflect.Uint, reflect.Uint64, reflect.Uint32, reflect.Uint16, reflect.Uint8:
		nValue, valueIsN := av.(*types.AttributeValueMemberN)
		if !valueIsN {
			return fmt.Errorf("dynamo: cannot unmarshal %s data into uint", avTypeName(av))
		}
		n, err := strconv.ParseUint(nValue.Value, 10, 64)
		if err != nil {
			return err
		}
		rv.SetUint(n)
		return nil
	case reflect.Float64, reflect.Float32:
		nValue, valueIsN := av.(*types.AttributeValueMemberN)
		if !valueIsN {
			return fmt.Errorf("dynamo: cannot unmarshal %s data into float", avTypeName(av))
		}
		n, err := strconv.ParseFloat(nValue.Value, 64)
		if err != nil {
			return err
		}
		rv.SetFloat(n)
		return nil
	case reflect.String:
		sValue, valueIsS := av.(*types.AttributeValueMemberS)
		if !valueIsS {
			return fmt.Errorf("dynamo: cannot unmarshal %s data into string", avTypeName(av))
		}
		rv.SetString(sValue.Value)
		return nil
	case reflect.Struct:
		mValue, valueIsM := av.(*types.AttributeValueMemberM)
		if !valueIsM {
			return fmt.Errorf("dynamo: cannot unmarshal %s data into struct", avTypeName(av))
		}
		if err := unmarshalItem(mValue.Value, rv.Addr().Interface()); err != nil {
			return err
		}
		return nil
	case reflect.Map:
		if rv.IsNil() {
			// TODO: maybe always remake this?
			// I think the JSON library doesn't...
			rv.Set(reflect.MakeMap(rv.Type()))
		}

		var truthy reflect.Value
		switch {
		case rv.Type().Elem().Kind() == reflect.Bool:
			truthy = reflect.ValueOf(true)
		case rv.Type().Elem() == emptyStructType:
			fallthrough
		case rv.Type().Elem().Kind() == reflect.Struct && rv.Type().Elem().NumField() == 0:
			truthy = reflect.ValueOf(struct{}{})
		default:
			_, valueIsM := av.(*types.AttributeValueMemberM)
			if !valueIsM {
				return fmt.Errorf("dynamo: unmarshal map set: value type must be struct{} or bool, got %v", rv.Type())
			}
		}

		switch item := av.(type) {
		case *types.AttributeValueMemberM:

			// TODO: this is probably slow
			kp := reflect.New(rv.Type().Key())
			kv := kp.Elem()
			for k, v := range item.Value {
				innerRV := reflect.New(rv.Type().Elem())
				if err := unmarshalReflect(v, innerRV.Elem()); err != nil {
					return err
				}
				if kp.Type().Implements(tumType) {
					tm := kp.Interface().(encoding.TextUnmarshaler)
					if err := tm.UnmarshalText([]byte(k)); err != nil {
						return fmt.Errorf("dynamo: unmarshal map: key error: %v", err)
					}
				} else {
					kv.SetString(k)
				}
				rv.SetMapIndex(kv, innerRV.Elem())
			}
			return nil
		case *types.AttributeValueMemberSS:
			kp := reflect.New(rv.Type().Key())
			kv := kp.Elem()
			for _, s := range item.Value {
				if kp.Type().Implements(tumType) {
					tm := kp.Interface().(encoding.TextUnmarshaler)
					if err := tm.UnmarshalText([]byte(s)); err != nil {
						return fmt.Errorf("dynamo: unmarshal map (SS): key error: %v", err)
					}
				} else {
					kv.SetString(s)
				}
				rv.SetMapIndex(kv, truthy)
			}
			return nil
		case *types.AttributeValueMemberNS:
			kv := reflect.New(rv.Type().Key()).Elem()
			for _, n := range item.Value {
				if err := unmarshalReflect(&types.AttributeValueMemberN{Value: n}, kv); err != nil {
					return err
				}
				rv.SetMapIndex(kv, truthy)
			}
			return nil
		case *types.AttributeValueMemberBS:
			for _, bb := range item.Value {
				kv := reflect.New(rv.Type().Key()).Elem()
				reflect.Copy(kv, reflect.ValueOf(bb))
				rv.SetMapIndex(kv, truthy)
			}
			return nil
		}
		return fmt.Errorf("dynamo: cannot unmarshal %s data into map", avTypeName(av))
	case reflect.Slice:
		return unmarshalSlice(av, rv)
	case reflect.Array:
		arr := reflect.New(rv.Type()).Elem()
		elemtype := arr.Type().Elem()
		switch t := av.(type) {
		case *types.AttributeValueMemberB:
			if len(t.Value) > arr.Len() {
				return fmt.Errorf("dynamo: cannot marshal %s into %s; too small (dst len: %d, src len: %d)", avTypeName(av), arr.Type().String(), arr.Len(), len(t.Value))
			}
			reflect.Copy(arr, reflect.ValueOf(t.Value))
			rv.Set(arr)
			return nil
		case *types.AttributeValueMemberL:
			if len(t.Value) > arr.Len() {
				return fmt.Errorf("dynamo: cannot marshal %s into %s; too small (dst len: %d, src len: %d)", avTypeName(av), arr.Type().String(), arr.Len(), len(t.Value))
			}
			for i, innerAV := range t.Value {
				innerRV := reflect.New(elemtype).Elem()
				if err := unmarshalReflect(innerAV, innerRV); err != nil {
					return err
				}
				arr.Index(i).Set(innerRV)
			}
			rv.Set(arr)
			return nil
		}
	case reflect.Interface:
		// interface{}
		if rv.NumMethod() == 0 {
			iface, err := av2iface(av)
			if err != nil {
				return err
			}
			if iface == nil {
				rv.Set(reflect.Zero(rv.Type()))
			} else {
				rv.Set(reflect.ValueOf(iface))
			}
			return nil
		}
	}

	iface := rv.Interface()
	return fmt.Errorf("dynamo: cannot unmarshal to type: %T (%+v)", iface, iface)
}

// unmarshal for when rv's Kind is Slice
func unmarshalSlice(av types.AttributeValue, rv reflect.Value) error {
	switch t := av.(type) {
	case *types.AttributeValueMemberB:
		rv.SetBytes(t.Value)
		return nil

	case *types.AttributeValueMemberL:
		slicev := reflect.MakeSlice(rv.Type(), 0, len(t.Value))
		for _, innerAV := range t.Value {
			innerRV := reflect.New(rv.Type().Elem()).Elem()
			if err := unmarshalReflect(innerAV, innerRV); err != nil {
				return err
			}
			slicev = reflect.Append(slicev, innerRV)
		}
		rv.Set(slicev)
		return nil

	// there's probably a better way to do these
	case *types.AttributeValueMemberBS:
		slicev := reflect.MakeSlice(rv.Type(), 0, len(t.Value))
		for _, b := range t.Value {
			innerRV := reflect.New(rv.Type().Elem()).Elem()
			if err := unmarshalReflect(&types.AttributeValueMemberB{Value: b}, innerRV); err != nil {
				return err
			}
			slicev = reflect.Append(slicev, innerRV)
		}
		rv.Set(slicev)
		return nil
	case *types.AttributeValueMemberSS:
		slicev := reflect.MakeSlice(rv.Type(), 0, len(t.Value))
		for _, str := range t.Value {
			innerRV := reflect.New(rv.Type().Elem()).Elem()
			if err := unmarshalReflect(&types.AttributeValueMemberS{Value: str}, innerRV); err != nil {
				return err
			}
			slicev = reflect.Append(slicev, innerRV)
		}
		rv.Set(slicev)
		return nil
	case *types.AttributeValueMemberNS:
		slicev := reflect.MakeSlice(rv.Type(), 0, len(t.Value))
		for _, n := range t.Value {
			innerRV := reflect.New(rv.Type().Elem()).Elem()
			if err := unmarshalReflect(&types.AttributeValueMemberN{Value: n}, innerRV); err != nil {
				return err
			}
			slicev = reflect.Append(slicev, innerRV)
		}
		rv.Set(slicev)
		return nil
>>>>>>> 9552dd01
	}
	return plan.decodeAttr(flagNone, av, rv)
}

// used in iterators for unmarshaling one item
type unmarshalFunc func(map[string]*dynamodb.AttributeValue, interface{}) error

<<<<<<< HEAD
func unmarshalItem(item map[string]*dynamodb.AttributeValue, out interface{}) error {
=======
// unmarshals a struct
func unmarshalItem(item map[string]types.AttributeValue, out interface{}) error {
	switch x := out.(type) {
	case *map[string]types.AttributeValue:
		*x = item
		return nil
	case awsEncoder:
		// special case for AWSEncoding
		return attributevalue.UnmarshalMap(item, x.iface)
	case ItemUnmarshaler:
		return x.UnmarshalDynamoItem(item)
	}

>>>>>>> 9552dd01
	rv := reflect.ValueOf(out)
	plan, err := typedefOf(rv.Type())
	if err != nil {
		return err
	}
	return plan.decodeItem(item, rv)
}

func unmarshalAppend(item map[string]types.AttributeValue, out interface{}) error {
	if awsenc, ok := out.(awsEncoder); ok {
		return unmarshalAppendAWS(item, awsenc.iface)
	}

	rv := reflect.ValueOf(out)
	if rv.Kind() != reflect.Ptr || rv.Elem().Kind() != reflect.Slice {
		return fmt.Errorf("dynamo: unmarshal append: result argument must be a slice pointer")
	}

	slicev := rv.Elem()
	innerRV := reflect.New(slicev.Type().Elem())
	if err := unmarshalItem(item, innerRV.Interface()); err != nil {
		return err
	}
	slicev = reflect.Append(slicev, innerRV.Elem())

	rv.Elem().Set(slicev)
	return nil
}

<<<<<<< HEAD
func unmarshalAppendTo(out interface{}) func(item map[string]*dynamodb.AttributeValue, out interface{}) error {
	if awsenc, ok := out.(awsEncoder); ok {
		return func(item map[string]*dynamodb.AttributeValue, _ any) error {
			return unmarshalAppendAWS(item, awsenc.iface)
		}
	}

	ptr := reflect.ValueOf(out)
	slicet := ptr.Type().Elem()
	membert := slicet.Elem()
	if ptr.Kind() != reflect.Ptr || slicet.Kind() != reflect.Slice {
		return func(item map[string]*dynamodb.AttributeValue, _ any) error {
			return fmt.Errorf("dynamo: unmarshal append: result argument must be a slice pointer")
		}
	}

	plan, err := typedefOf(membert)
	if err != nil {
		return func(item map[string]*dynamodb.AttributeValue, _ any) error {
			return err
		}
	}

	/*
		Like:
			member := new(T)
			return func(item, ...) {
				decode(item, member)
				*slice = append(*slice, *member)
			}
	*/
	member := reflect.New(membert) // *T of *[]T
	return func(item map[string]*dynamodb.AttributeValue, _ any) error {
		if err := plan.decodeItem(item, member); err != nil {
			return err
		}
		slice := ptr.Elem()
		slice = reflect.Append(slice, member.Elem())
		ptr.Elem().Set(slice)
		return nil
	}
=======
// av2iface converts an av into interface{}.
func av2iface(av types.AttributeValue) (interface{}, error) {
	switch v := av.(type) {
	case *types.AttributeValueMemberB:
		return v.Value, nil
	case *types.AttributeValueMemberBS:
		return v.Value, nil
	case *types.AttributeValueMemberBOOL:
		return v.Value, nil
	case *types.AttributeValueMemberN:
		return strconv.ParseFloat(v.Value, 64)
	case *types.AttributeValueMemberS:
		return v.Value, nil
	case *types.AttributeValueMemberL:
		list := make([]interface{}, 0, len(v.Value))
		for _, item := range v.Value {
			iface, err := av2iface(item)
			if err != nil {
				return nil, err
			}
			list = append(list, iface)
		}
		return list, nil
	case *types.AttributeValueMemberNS:
		set := make([]float64, 0, len(v.Value))
		for _, n := range v.Value {
			f, err := strconv.ParseFloat(n, 64)
			if err != nil {
				return nil, err
			}
			set = append(set, f)
		}
		return set, nil
	case *types.AttributeValueMemberSS:
		set := make([]string, 0, len(v.Value))
		for _, s := range v.Value {
			set = append(set, s)
		}
		return set, nil
	case *types.AttributeValueMemberM:
		m := make(map[string]interface{}, len(v.Value))
		for k, v := range v.Value {
			iface, err := av2iface(v)
			if err != nil {
				return nil, err
			}
			m[k] = iface
		}
		return m, nil
	case *types.AttributeValueMemberNULL:
		return nil, nil
	}
	return nil, fmt.Errorf("dynamo: unsupported AV: %#v", av)
}

func avTypeName(av types.AttributeValue) string {
	return fmt.Sprintf("%T", av)
>>>>>>> 9552dd01
}<|MERGE_RESOLUTION|>--- conflicted
+++ resolved
@@ -17,395 +17,33 @@
 // ItemUnmarshaler is the interface implemented by objects that can unmarshal
 // an Item (a map of strings to AttributeValues) into themselves.
 type ItemUnmarshaler interface {
-	UnmarshalDynamoItem(item map[string]types.AttributeValue) error
+	UnmarshalDynamoItem(item Item) error
 }
 
 // Unmarshal decodes a DynamoDB item into out, which must be a pointer.
-func UnmarshalItem(item map[string]types.AttributeValue, out interface{}) error {
+func UnmarshalItem(item Item, out interface{}) error {
 	return unmarshalItem(item, out)
 }
 
 // Unmarshal decodes a DynamoDB value into out, which must be a pointer.
-<<<<<<< HEAD
-func Unmarshal(av *dynamodb.AttributeValue, out interface{}) error {
+func Unmarshal(av types.AttributeValue, out interface{}) error {
 	switch out := out.(type) {
 	case awsEncoder:
-		return dynamodbattribute.Unmarshal(av, out.iface)
+		return attributevalue.Unmarshal(av, out.iface)
 	}
 
 	rv := reflect.ValueOf(out)
 	plan, err := typedefOf(rv.Type())
 	if err != nil {
 		return err
-=======
-func Unmarshal(av types.AttributeValue, out interface{}) error {
-	rv := reflect.ValueOf(out)
-	return unmarshalReflect(av, rv)
-}
-
-// used in iterators for unmarshaling one item
-type unmarshalFunc func(map[string]types.AttributeValue, interface{}) error
-
-var nilTum encoding.TextUnmarshaler
-var tumType = reflect.TypeOf(&nilTum).Elem()
-
-// unmarshals one value
-func unmarshalReflect(av types.AttributeValue, rv reflect.Value) error {
-	// first try interface unmarshal stuff
-	if rv.CanInterface() {
-		var iface interface{}
-		if rv.CanAddr() {
-			iface = rv.Addr().Interface()
-		} else {
-			iface = rv.Interface()
-		}
-
-		if x, ok := iface.(*time.Time); ok {
-			if t, ok := av.(*types.AttributeValueMemberN); ok {
-
-				// implicit unixtime
-				// TODO(guregu): have unixtime unmarshal explicitly check struct tags
-				ts, err := strconv.ParseInt(t.Value, 10, 64)
-				if err != nil {
-					return err
-				}
-
-				*x = time.Unix(ts, 0).UTC()
-				return nil
-			}
-		}
-
-		switch x := iface.(type) {
-		case types.AttributeValue:
-			switch x.(type) {
-			case *types.AttributeValueMemberB:
-				res := av.(*types.AttributeValueMemberB)
-				*x.(*types.AttributeValueMemberB) = *res
-				return nil
-			case *types.AttributeValueMemberBOOL:
-				res := av.(*types.AttributeValueMemberBOOL)
-				*x.(*types.AttributeValueMemberBOOL) = *res
-				return nil
-			case *types.AttributeValueMemberBS:
-				res := av.(*types.AttributeValueMemberBS)
-				*x.(*types.AttributeValueMemberBS) = *res
-				return nil
-			case *types.AttributeValueMemberL:
-				res := av.(*types.AttributeValueMemberL)
-				*x.(*types.AttributeValueMemberL) = *res
-				return nil
-			case *types.AttributeValueMemberM:
-				res := av.(*types.AttributeValueMemberM)
-				*x.(*types.AttributeValueMemberM) = *res
-				return nil
-			case *types.AttributeValueMemberN:
-				res := av.(*types.AttributeValueMemberN)
-				*x.(*types.AttributeValueMemberN) = *res
-				return nil
-			case *types.AttributeValueMemberNS:
-				res := av.(*types.AttributeValueMemberNS)
-				*x.(*types.AttributeValueMemberNS) = *res
-				return nil
-			case *types.AttributeValueMemberNULL:
-				res := av.(*types.AttributeValueMemberNULL)
-				*x.(*types.AttributeValueMemberNULL) = *res
-				return nil
-			case *types.AttributeValueMemberS:
-				res := av.(*types.AttributeValueMemberS)
-				*x.(*types.AttributeValueMemberS) = *res
-				return nil
-			case *types.AttributeValueMemberSS:
-				res := av.(*types.AttributeValueMemberSS)
-				*x.(*types.AttributeValueMemberSS) = *res
-				return nil
-			}
-
-		case Unmarshaler:
-			return x.UnmarshalDynamo(av)
-		case attributevalue.Unmarshaler:
-			return x.UnmarshalDynamoDBAttributeValue(av)
-		case encoding.TextUnmarshaler:
-			if value, ok := av.(*types.AttributeValueMemberS); ok && value != nil {
-				return x.UnmarshalText([]byte(value.Value))
-			}
-		}
-	}
-
-	if !rv.CanSet() {
-		return nil
-	}
-	nullValue, valueIsNull := av.(*types.AttributeValueMemberNULL)
-	if valueIsNull {
-		rv.Set(reflect.Zero(rv.Type()))
-		return nil
-	}
-
-	switch rv.Kind() {
-	case reflect.Ptr:
-		pt := reflect.New(rv.Type().Elem())
-		rv.Set(pt)
-		if !valueIsNull || (valueIsNull && !nullValue.Value) {
-			return unmarshalReflect(av, rv.Elem())
-		}
-		return nil
-	case reflect.Bool:
-		boolValue, valueIsBool := av.(*types.AttributeValueMemberBOOL)
-		if !valueIsBool {
-			return fmt.Errorf("dynamo: cannot unmarshal %s data into bool", avTypeName(boolValue))
-		}
-		rv.SetBool(boolValue.Value)
-		return nil
-	case reflect.Int, reflect.Int64, reflect.Int32, reflect.Int16, reflect.Int8:
-		nValue, valueIsN := av.(*types.AttributeValueMemberN)
-		if !valueIsN {
-			return fmt.Errorf("dynamo: cannot unmarshal %s data into int", avTypeName(av))
-		}
-		n, err := strconv.ParseInt(nValue.Value, 10, 64)
-		if err != nil {
-			return err
-		}
-		rv.SetInt(n)
-		return nil
-	case reflect.Uint, reflect.Uint64, reflect.Uint32, reflect.Uint16, reflect.Uint8:
-		nValue, valueIsN := av.(*types.AttributeValueMemberN)
-		if !valueIsN {
-			return fmt.Errorf("dynamo: cannot unmarshal %s data into uint", avTypeName(av))
-		}
-		n, err := strconv.ParseUint(nValue.Value, 10, 64)
-		if err != nil {
-			return err
-		}
-		rv.SetUint(n)
-		return nil
-	case reflect.Float64, reflect.Float32:
-		nValue, valueIsN := av.(*types.AttributeValueMemberN)
-		if !valueIsN {
-			return fmt.Errorf("dynamo: cannot unmarshal %s data into float", avTypeName(av))
-		}
-		n, err := strconv.ParseFloat(nValue.Value, 64)
-		if err != nil {
-			return err
-		}
-		rv.SetFloat(n)
-		return nil
-	case reflect.String:
-		sValue, valueIsS := av.(*types.AttributeValueMemberS)
-		if !valueIsS {
-			return fmt.Errorf("dynamo: cannot unmarshal %s data into string", avTypeName(av))
-		}
-		rv.SetString(sValue.Value)
-		return nil
-	case reflect.Struct:
-		mValue, valueIsM := av.(*types.AttributeValueMemberM)
-		if !valueIsM {
-			return fmt.Errorf("dynamo: cannot unmarshal %s data into struct", avTypeName(av))
-		}
-		if err := unmarshalItem(mValue.Value, rv.Addr().Interface()); err != nil {
-			return err
-		}
-		return nil
-	case reflect.Map:
-		if rv.IsNil() {
-			// TODO: maybe always remake this?
-			// I think the JSON library doesn't...
-			rv.Set(reflect.MakeMap(rv.Type()))
-		}
-
-		var truthy reflect.Value
-		switch {
-		case rv.Type().Elem().Kind() == reflect.Bool:
-			truthy = reflect.ValueOf(true)
-		case rv.Type().Elem() == emptyStructType:
-			fallthrough
-		case rv.Type().Elem().Kind() == reflect.Struct && rv.Type().Elem().NumField() == 0:
-			truthy = reflect.ValueOf(struct{}{})
-		default:
-			_, valueIsM := av.(*types.AttributeValueMemberM)
-			if !valueIsM {
-				return fmt.Errorf("dynamo: unmarshal map set: value type must be struct{} or bool, got %v", rv.Type())
-			}
-		}
-
-		switch item := av.(type) {
-		case *types.AttributeValueMemberM:
-
-			// TODO: this is probably slow
-			kp := reflect.New(rv.Type().Key())
-			kv := kp.Elem()
-			for k, v := range item.Value {
-				innerRV := reflect.New(rv.Type().Elem())
-				if err := unmarshalReflect(v, innerRV.Elem()); err != nil {
-					return err
-				}
-				if kp.Type().Implements(tumType) {
-					tm := kp.Interface().(encoding.TextUnmarshaler)
-					if err := tm.UnmarshalText([]byte(k)); err != nil {
-						return fmt.Errorf("dynamo: unmarshal map: key error: %v", err)
-					}
-				} else {
-					kv.SetString(k)
-				}
-				rv.SetMapIndex(kv, innerRV.Elem())
-			}
-			return nil
-		case *types.AttributeValueMemberSS:
-			kp := reflect.New(rv.Type().Key())
-			kv := kp.Elem()
-			for _, s := range item.Value {
-				if kp.Type().Implements(tumType) {
-					tm := kp.Interface().(encoding.TextUnmarshaler)
-					if err := tm.UnmarshalText([]byte(s)); err != nil {
-						return fmt.Errorf("dynamo: unmarshal map (SS): key error: %v", err)
-					}
-				} else {
-					kv.SetString(s)
-				}
-				rv.SetMapIndex(kv, truthy)
-			}
-			return nil
-		case *types.AttributeValueMemberNS:
-			kv := reflect.New(rv.Type().Key()).Elem()
-			for _, n := range item.Value {
-				if err := unmarshalReflect(&types.AttributeValueMemberN{Value: n}, kv); err != nil {
-					return err
-				}
-				rv.SetMapIndex(kv, truthy)
-			}
-			return nil
-		case *types.AttributeValueMemberBS:
-			for _, bb := range item.Value {
-				kv := reflect.New(rv.Type().Key()).Elem()
-				reflect.Copy(kv, reflect.ValueOf(bb))
-				rv.SetMapIndex(kv, truthy)
-			}
-			return nil
-		}
-		return fmt.Errorf("dynamo: cannot unmarshal %s data into map", avTypeName(av))
-	case reflect.Slice:
-		return unmarshalSlice(av, rv)
-	case reflect.Array:
-		arr := reflect.New(rv.Type()).Elem()
-		elemtype := arr.Type().Elem()
-		switch t := av.(type) {
-		case *types.AttributeValueMemberB:
-			if len(t.Value) > arr.Len() {
-				return fmt.Errorf("dynamo: cannot marshal %s into %s; too small (dst len: %d, src len: %d)", avTypeName(av), arr.Type().String(), arr.Len(), len(t.Value))
-			}
-			reflect.Copy(arr, reflect.ValueOf(t.Value))
-			rv.Set(arr)
-			return nil
-		case *types.AttributeValueMemberL:
-			if len(t.Value) > arr.Len() {
-				return fmt.Errorf("dynamo: cannot marshal %s into %s; too small (dst len: %d, src len: %d)", avTypeName(av), arr.Type().String(), arr.Len(), len(t.Value))
-			}
-			for i, innerAV := range t.Value {
-				innerRV := reflect.New(elemtype).Elem()
-				if err := unmarshalReflect(innerAV, innerRV); err != nil {
-					return err
-				}
-				arr.Index(i).Set(innerRV)
-			}
-			rv.Set(arr)
-			return nil
-		}
-	case reflect.Interface:
-		// interface{}
-		if rv.NumMethod() == 0 {
-			iface, err := av2iface(av)
-			if err != nil {
-				return err
-			}
-			if iface == nil {
-				rv.Set(reflect.Zero(rv.Type()))
-			} else {
-				rv.Set(reflect.ValueOf(iface))
-			}
-			return nil
-		}
-	}
-
-	iface := rv.Interface()
-	return fmt.Errorf("dynamo: cannot unmarshal to type: %T (%+v)", iface, iface)
-}
-
-// unmarshal for when rv's Kind is Slice
-func unmarshalSlice(av types.AttributeValue, rv reflect.Value) error {
-	switch t := av.(type) {
-	case *types.AttributeValueMemberB:
-		rv.SetBytes(t.Value)
-		return nil
-
-	case *types.AttributeValueMemberL:
-		slicev := reflect.MakeSlice(rv.Type(), 0, len(t.Value))
-		for _, innerAV := range t.Value {
-			innerRV := reflect.New(rv.Type().Elem()).Elem()
-			if err := unmarshalReflect(innerAV, innerRV); err != nil {
-				return err
-			}
-			slicev = reflect.Append(slicev, innerRV)
-		}
-		rv.Set(slicev)
-		return nil
-
-	// there's probably a better way to do these
-	case *types.AttributeValueMemberBS:
-		slicev := reflect.MakeSlice(rv.Type(), 0, len(t.Value))
-		for _, b := range t.Value {
-			innerRV := reflect.New(rv.Type().Elem()).Elem()
-			if err := unmarshalReflect(&types.AttributeValueMemberB{Value: b}, innerRV); err != nil {
-				return err
-			}
-			slicev = reflect.Append(slicev, innerRV)
-		}
-		rv.Set(slicev)
-		return nil
-	case *types.AttributeValueMemberSS:
-		slicev := reflect.MakeSlice(rv.Type(), 0, len(t.Value))
-		for _, str := range t.Value {
-			innerRV := reflect.New(rv.Type().Elem()).Elem()
-			if err := unmarshalReflect(&types.AttributeValueMemberS{Value: str}, innerRV); err != nil {
-				return err
-			}
-			slicev = reflect.Append(slicev, innerRV)
-		}
-		rv.Set(slicev)
-		return nil
-	case *types.AttributeValueMemberNS:
-		slicev := reflect.MakeSlice(rv.Type(), 0, len(t.Value))
-		for _, n := range t.Value {
-			innerRV := reflect.New(rv.Type().Elem()).Elem()
-			if err := unmarshalReflect(&types.AttributeValueMemberN{Value: n}, innerRV); err != nil {
-				return err
-			}
-			slicev = reflect.Append(slicev, innerRV)
-		}
-		rv.Set(slicev)
-		return nil
->>>>>>> 9552dd01
 	}
 	return plan.decodeAttr(flagNone, av, rv)
 }
 
 // used in iterators for unmarshaling one item
-type unmarshalFunc func(map[string]*dynamodb.AttributeValue, interface{}) error
+type unmarshalFunc func(Item, interface{}) error
 
-<<<<<<< HEAD
-func unmarshalItem(item map[string]*dynamodb.AttributeValue, out interface{}) error {
-=======
-// unmarshals a struct
-func unmarshalItem(item map[string]types.AttributeValue, out interface{}) error {
-	switch x := out.(type) {
-	case *map[string]types.AttributeValue:
-		*x = item
-		return nil
-	case awsEncoder:
-		// special case for AWSEncoding
-		return attributevalue.UnmarshalMap(item, x.iface)
-	case ItemUnmarshaler:
-		return x.UnmarshalDynamoItem(item)
-	}
-
->>>>>>> 9552dd01
+func unmarshalItem(item Item, out interface{}) error {
 	rv := reflect.ValueOf(out)
 	plan, err := typedefOf(rv.Type())
 	if err != nil {
@@ -414,7 +52,7 @@
 	return plan.decodeItem(item, rv)
 }
 
-func unmarshalAppend(item map[string]types.AttributeValue, out interface{}) error {
+func unmarshalAppend(item Item, out interface{}) error {
 	if awsenc, ok := out.(awsEncoder); ok {
 		return unmarshalAppendAWS(item, awsenc.iface)
 	}
@@ -435,10 +73,9 @@
 	return nil
 }
 
-<<<<<<< HEAD
-func unmarshalAppendTo(out interface{}) func(item map[string]*dynamodb.AttributeValue, out interface{}) error {
+func unmarshalAppendTo(out interface{}) func(item Item, out interface{}) error {
 	if awsenc, ok := out.(awsEncoder); ok {
-		return func(item map[string]*dynamodb.AttributeValue, _ any) error {
+		return func(item Item, _ any) error {
 			return unmarshalAppendAWS(item, awsenc.iface)
 		}
 	}
@@ -447,14 +84,14 @@
 	slicet := ptr.Type().Elem()
 	membert := slicet.Elem()
 	if ptr.Kind() != reflect.Ptr || slicet.Kind() != reflect.Slice {
-		return func(item map[string]*dynamodb.AttributeValue, _ any) error {
+		return func(item Item, _ any) error {
 			return fmt.Errorf("dynamo: unmarshal append: result argument must be a slice pointer")
 		}
 	}
 
 	plan, err := typedefOf(membert)
 	if err != nil {
-		return func(item map[string]*dynamodb.AttributeValue, _ any) error {
+		return func(item Item, _ any) error {
 			return err
 		}
 	}
@@ -468,7 +105,7 @@
 			}
 	*/
 	member := reflect.New(membert) // *T of *[]T
-	return func(item map[string]*dynamodb.AttributeValue, _ any) error {
+	return func(item Item, _ any) error {
 		if err := plan.decodeItem(item, member); err != nil {
 			return err
 		}
@@ -477,63 +114,4 @@
 		ptr.Elem().Set(slice)
 		return nil
 	}
-=======
-// av2iface converts an av into interface{}.
-func av2iface(av types.AttributeValue) (interface{}, error) {
-	switch v := av.(type) {
-	case *types.AttributeValueMemberB:
-		return v.Value, nil
-	case *types.AttributeValueMemberBS:
-		return v.Value, nil
-	case *types.AttributeValueMemberBOOL:
-		return v.Value, nil
-	case *types.AttributeValueMemberN:
-		return strconv.ParseFloat(v.Value, 64)
-	case *types.AttributeValueMemberS:
-		return v.Value, nil
-	case *types.AttributeValueMemberL:
-		list := make([]interface{}, 0, len(v.Value))
-		for _, item := range v.Value {
-			iface, err := av2iface(item)
-			if err != nil {
-				return nil, err
-			}
-			list = append(list, iface)
-		}
-		return list, nil
-	case *types.AttributeValueMemberNS:
-		set := make([]float64, 0, len(v.Value))
-		for _, n := range v.Value {
-			f, err := strconv.ParseFloat(n, 64)
-			if err != nil {
-				return nil, err
-			}
-			set = append(set, f)
-		}
-		return set, nil
-	case *types.AttributeValueMemberSS:
-		set := make([]string, 0, len(v.Value))
-		for _, s := range v.Value {
-			set = append(set, s)
-		}
-		return set, nil
-	case *types.AttributeValueMemberM:
-		m := make(map[string]interface{}, len(v.Value))
-		for k, v := range v.Value {
-			iface, err := av2iface(v)
-			if err != nil {
-				return nil, err
-			}
-			m[k] = iface
-		}
-		return m, nil
-	case *types.AttributeValueMemberNULL:
-		return nil, nil
-	}
-	return nil, fmt.Errorf("dynamo: unsupported AV: %#v", av)
-}
-
-func avTypeName(av types.AttributeValue) string {
-	return fmt.Sprintf("%T", av)
->>>>>>> 9552dd01
 }