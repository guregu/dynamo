package dynamo

import (
	"fmt"
	"reflect"
	"strings"
	"testing"
	"time"

	"github.com/aws/aws-sdk-go-v2/service/dynamodb/types"
	"github.com/google/go-cmp/cmp"
	"github.com/google/go-cmp/cmp/cmpopts"
)

var itemDecodeOnlyTests = []struct {
	name   string
	given  map[string]types.AttributeValue
	expect interface{}
}{
	{
		// unexported embedded pointers should be ignored
		name: "embedded unexported pointer",
		given: map[string]types.AttributeValue{
			"Embedded": &types.AttributeValueMemberBOOL{Value: true},
		},
		expect: struct {
			*embedded
		}{},
	},
	{
		// unexported fields should be ignored
		name: "unexported fields",
		given: map[string]types.AttributeValue{
			"a": &types.AttributeValueMemberBOOL{Value: true},
		},
		expect: struct {
			a bool
		}{},
	},
	{
		// embedded pointers shouldn't clobber existing fields
		name: "exported pointer embedded struct clobber",
		given: map[string]types.AttributeValue{
			"Embedded": &types.AttributeValueMemberS{Value: "OK"},
		},
		expect: struct {
			Embedded string
			*ExportedEmbedded
		}{
			Embedded:         "OK",
			ExportedEmbedded: &ExportedEmbedded{},
		},
	},
}

func TestUnmarshalAsymmetric(t *testing.T) {
	for _, tc := range itemDecodeOnlyTests {
		t.Run(tc.name, func(t *testing.T) {
			rv := reflect.New(reflect.TypeOf(tc.expect))
			expect := rv.Interface()
			err := UnmarshalItem(tc.given, expect)
			if err != nil {
				t.Fatalf("%s: unexpected error: %v", tc.name, err)
			}
			if !reflect.DeepEqual(rv.Elem().Interface(), tc.expect) {
				t.Errorf("%s: bad result: %#v ≠ %#v", tc.name, rv.Elem().Interface(), tc.expect)
			}
		})
	}
}

func TestUnmarshalAppend(t *testing.T) {
	var results []struct {
		User  int `dynamo:"UserID"`
		Page  int
		Limit uint
		Null  interface{}
	}
	id := "12345"
	page := "5"
	limit := "20"
	null := true
	item := map[string]types.AttributeValue{
		"UserID": &types.AttributeValueMemberN{Value: id},
		"Page":   &types.AttributeValueMemberN{Value: page},
		"Limit":  &types.AttributeValueMemberN{Value: limit},
		"Null":   &types.AttributeValueMemberNULL{Value: null},
	}

	for range [15]struct{}{} {
		err := unmarshalAppend(item, &results)
		if err != nil {
			t.Fatal(err)
		}
	}

	for _, h := range results {
		if h.User != 12345 || h.Page != 5 || h.Limit != 20 || h.Null != nil {
			t.Error("invalid hit", h)
		}
	}

	var mapResults []map[string]interface{}

	for range [15]struct{}{} {
		err := unmarshalAppend(item, &mapResults)
		if err != nil {
			t.Fatal(err)
		}
	}

	for _, h := range mapResults {
		if h["UserID"] != 12345.0 || h["Page"] != 5.0 || h["Limit"] != 20.0 || h["Null"] != nil {
			t.Error("invalid interface{} hit", h)
		}
	}
}

<<<<<<< HEAD
func TestUnmarshal(t *testing.T) {
	for _, tc := range encodingTests {
		t.Run(tc.name, func(t *testing.T) {
			rv := reflect.New(reflect.TypeOf(tc.in))
			// dec := newDecodePlan(rv.Elem())
			// err := dec.decodeAttr(flagNone, tc.out, rv)
			err := Unmarshal(tc.out, rv.Interface())
			if err != nil {
				t.Errorf("%s: unexpected error: %v", tc.name, err)
			}

			got := rv.Elem().Interface()
			if !reflect.DeepEqual(got, tc.in) {
				t.Errorf("%s: bad result: \n%#v ≠\n%#v", tc.name, got, tc.out)
			}
		})
	}
}

func TestUnmarshalItem(t *testing.T) {
	for _, tc := range itemEncodingTests {
		t.Run(tc.name, func(t *testing.T) {
			rv := reflect.New(reflect.TypeOf(tc.in))
			err := unmarshalItem(tc.out, rv.Interface())
			if err != nil {
				t.Errorf("%s: unexpected error: %v", tc.name, err)
			}

			iface := rv.Elem().Interface()
			if !reflect.DeepEqual(iface, tc.in) {
				t.Errorf("%s: bad result: %#v ≠ %#v", tc.name, iface, tc.in)
			}
		})
	}
}

func TestUnmarshalNULL(t *testing.T) {
	tru := true
	arbitrary := "hello world"
	double := new(*int)
	item := map[string]*dynamodb.AttributeValue{
		"String":    {NULL: &tru},
		"Slice":     {NULL: &tru},
		"Array":     {NULL: &tru},
		"StringPtr": {NULL: &tru},
		"DoublePtr": {NULL: &tru},
		"Map":       {NULL: &tru},
		"Interface": {NULL: &tru},
	}
=======
func TestUnmarshalItem(t *testing.T) {
	for _, tc := range itemEncodingTests {
		rv := reflect.New(reflect.TypeOf(tc.in))
		err := unmarshalItem(tc.out, rv.Interface())
		if err != nil {
			t.Errorf("%s: unexpected error: %v", tc.name, err)
		}

		if !reflect.DeepEqual(rv.Elem().Interface(), tc.in) {
			var opts []cmp.Option
			if rv.Elem().Kind() == reflect.Struct {
				opts = append(opts, cmpopts.IgnoreUnexported(rv.Elem().Interface()))
			}
>>>>>>> 9552dd01

			diff := cmp.Diff(rv.Elem().Interface(), tc.in, opts...)
			fmt.Println(diff)

			if strings.TrimSpace(diff) != "" {
				t.Errorf("%s: bad result: %#v ≠ %#v", tc.name, rv.Elem().Interface(), tc.in)
			}
		}

	}
}

func TestUnmarshalMissing(t *testing.T) {
	// This test makes sure we're zeroing out fields of structs even if the given data doesn't contain them

	type widget2 struct {
		widget
		Inner struct {
			Blarg string
		}
		Foo *struct {
			Bar int
		}
	}

	w := widget2{
		widget: widget{
			UserID: 111,
			Time:   time.Now().UTC(),
			Msg:    "hello",
		},
	}
	w.Inner.Blarg = "AHH"
	w.Foo = &struct{ Bar int }{Bar: 1337}

	want := widget2{
		widget: widget{
			UserID: 112,
		},
	}

	replace := map[string]types.AttributeValue{
		"UserID": &types.AttributeValueMemberN{Value: "112"},
	}

	if err := UnmarshalItem(replace, &w); err != nil {
		t.Fatal(err)
	}

	if !reflect.DeepEqual(want, w) {
		t.Error("bad unmarshal missing. want:", want, "got:", w)
	}

	replace2 := map[string]types.AttributeValue{
		"UserID": &types.AttributeValueMemberN{Value: "113"},
		"Foo": &types.AttributeValueMemberM{
			Value: map[string]types.AttributeValue{
				"Bar": &types.AttributeValueMemberN{Value: "1338"},
			},
		},
	}

	want = widget2{
		widget: widget{
			UserID: 113,
		},
		Foo: &struct{ Bar int }{Bar: 1338},
	}

	if err := UnmarshalItem(replace2, &w); err != nil {
		t.Fatal(err)
	}

	if !reflect.DeepEqual(want, w) {
		t.Error("bad unmarshal missing. want:", want, "got:", w)
	}
}

func TestUnmarshalClearFields(t *testing.T) {
	// tests against a regression from v1.12.0 in which map fields were not properly getting reset

	type Foo struct {
		Map map[string]bool
	}

	items := []Foo{
		{Map: map[string]bool{"a": true}},
		{Map: map[string]bool{"b": true}}, // before fix: {a: true, b: true}
		{Map: map[string]bool{"c": true}}, // before fix: {a: true, b: true, c: true}
	}

	var foo Foo
	for _, item := range items {
		raw, err := MarshalItem(item)
		if err != nil {
			t.Fatal(err)
		}

		if err := UnmarshalItem(raw, &foo); err != nil {
			t.Fatal(err)
		}

		if !reflect.DeepEqual(item, foo) {
			t.Error("bad result. want:", item, "got:", foo)
		}
	}
}

func BenchmarkUnmarshalReflect(b *testing.B) {
	var got widget
	for i := 0; i < b.N; i++ {
		unmarshalItem(exampleItem, &got)
	}
}

func TestDecode3(t *testing.T) {
	want := exampleWant
	var got widget
	rv := reflect.ValueOf(&got)
	r, err := typedefOf(rv.Type())
	if err != nil {
		t.Fatal(err)
	}
	if err := r.decodeItem(exampleItem, rv); err != nil {
		t.Error(err)
	}
	if !reflect.DeepEqual(want, got) {
		t.Error("bad decode. want:", want, "got:", got)
	}
	// spew.Dump(got)
	// t.Fail()
}

var exampleItem = map[string]*dynamodb.AttributeValue{
	"UserID": {N: aws.String("555")},
	"Msg":    {S: aws.String("fux")},
	"Count":  {N: aws.String("1337")},
	"Meta": {M: map[string]*dynamodb.AttributeValue{
		"Foo": {S: aws.String("1336")},
	}},
}
var exampleWant = widget{
	UserID: 555,
	Msg:    "fux",
	Count:  1337,
	Meta: map[string]string{
		"Foo": "1336",
	},
}<|MERGE_RESOLUTION|>--- conflicted
+++ resolved
@@ -1,26 +1,22 @@
 package dynamo
 
 import (
-	"fmt"
 	"reflect"
-	"strings"
 	"testing"
 	"time"
 
 	"github.com/aws/aws-sdk-go-v2/service/dynamodb/types"
-	"github.com/google/go-cmp/cmp"
-	"github.com/google/go-cmp/cmp/cmpopts"
 )
 
 var itemDecodeOnlyTests = []struct {
 	name   string
-	given  map[string]types.AttributeValue
+	given  Item
 	expect interface{}
 }{
 	{
 		// unexported embedded pointers should be ignored
 		name: "embedded unexported pointer",
-		given: map[string]types.AttributeValue{
+		given: Item{
 			"Embedded": &types.AttributeValueMemberBOOL{Value: true},
 		},
 		expect: struct {
@@ -30,7 +26,7 @@
 	{
 		// unexported fields should be ignored
 		name: "unexported fields",
-		given: map[string]types.AttributeValue{
+		given: Item{
 			"a": &types.AttributeValueMemberBOOL{Value: true},
 		},
 		expect: struct {
@@ -40,7 +36,7 @@
 	{
 		// embedded pointers shouldn't clobber existing fields
 		name: "exported pointer embedded struct clobber",
-		given: map[string]types.AttributeValue{
+		given: Item{
 			"Embedded": &types.AttributeValueMemberS{Value: "OK"},
 		},
 		expect: struct {
@@ -80,7 +76,7 @@
 	page := "5"
 	limit := "20"
 	null := true
-	item := map[string]types.AttributeValue{
+	item := Item{
 		"UserID": &types.AttributeValueMemberN{Value: id},
 		"Page":   &types.AttributeValueMemberN{Value: page},
 		"Limit":  &types.AttributeValueMemberN{Value: limit},
@@ -116,7 +112,6 @@
 	}
 }
 
-<<<<<<< HEAD
 func TestUnmarshal(t *testing.T) {
 	for _, tc := range encodingTests {
 		t.Run(tc.name, func(t *testing.T) {
@@ -153,46 +148,6 @@
 	}
 }
 
-func TestUnmarshalNULL(t *testing.T) {
-	tru := true
-	arbitrary := "hello world"
-	double := new(*int)
-	item := map[string]*dynamodb.AttributeValue{
-		"String":    {NULL: &tru},
-		"Slice":     {NULL: &tru},
-		"Array":     {NULL: &tru},
-		"StringPtr": {NULL: &tru},
-		"DoublePtr": {NULL: &tru},
-		"Map":       {NULL: &tru},
-		"Interface": {NULL: &tru},
-	}
-=======
-func TestUnmarshalItem(t *testing.T) {
-	for _, tc := range itemEncodingTests {
-		rv := reflect.New(reflect.TypeOf(tc.in))
-		err := unmarshalItem(tc.out, rv.Interface())
-		if err != nil {
-			t.Errorf("%s: unexpected error: %v", tc.name, err)
-		}
-
-		if !reflect.DeepEqual(rv.Elem().Interface(), tc.in) {
-			var opts []cmp.Option
-			if rv.Elem().Kind() == reflect.Struct {
-				opts = append(opts, cmpopts.IgnoreUnexported(rv.Elem().Interface()))
-			}
->>>>>>> 9552dd01
-
-			diff := cmp.Diff(rv.Elem().Interface(), tc.in, opts...)
-			fmt.Println(diff)
-
-			if strings.TrimSpace(diff) != "" {
-				t.Errorf("%s: bad result: %#v ≠ %#v", tc.name, rv.Elem().Interface(), tc.in)
-			}
-		}
-
-	}
-}
-
 func TestUnmarshalMissing(t *testing.T) {
 	// This test makes sure we're zeroing out fields of structs even if the given data doesn't contain them
 
@@ -222,7 +177,7 @@
 		},
 	}
 
-	replace := map[string]types.AttributeValue{
+	replace := Item{
 		"UserID": &types.AttributeValueMemberN{Value: "112"},
 	}
 
@@ -234,10 +189,10 @@
 		t.Error("bad unmarshal missing. want:", want, "got:", w)
 	}
 
-	replace2 := map[string]types.AttributeValue{
+	replace2 := Item{
 		"UserID": &types.AttributeValueMemberN{Value: "113"},
 		"Foo": &types.AttributeValueMemberM{
-			Value: map[string]types.AttributeValue{
+			Value: Item{
 				"Bar": &types.AttributeValueMemberN{Value: "1338"},
 			},
 		},
@@ -314,12 +269,12 @@
 	// t.Fail()
 }
 
-var exampleItem = map[string]*dynamodb.AttributeValue{
-	"UserID": {N: aws.String("555")},
-	"Msg":    {S: aws.String("fux")},
-	"Count":  {N: aws.String("1337")},
-	"Meta": {M: map[string]*dynamodb.AttributeValue{
-		"Foo": {S: aws.String("1336")},
+var exampleItem = map[string]types.AttributeValue{
+	"UserID": &types.AttributeValueMemberN{Value: "555"},
+	"Msg":    &types.AttributeValueMemberS{Value: "fux"},
+	"Count":  &types.AttributeValueMemberN{Value: "1337"},
+	"Meta": &types.AttributeValueMemberM{Value: map[string]types.AttributeValue{
+		"Foo": &types.AttributeValueMemberS{Value: "1336"},
 	}},
 }
 var exampleWant = widget{
