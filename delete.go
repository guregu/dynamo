--- conflicted
+++ resolved
@@ -2,16 +2,10 @@
 
 import (
 	"context"
-<<<<<<< HEAD
 	"fmt"
-
-	"github.com/aws/aws-sdk-go/aws"
-	"github.com/aws/aws-sdk-go/service/dynamodb"
-=======
 
 	"github.com/aws/aws-sdk-go-v2/service/dynamodb"
 	"github.com/aws/aws-sdk-go-v2/service/dynamodb/types"
->>>>>>> 9552dd01
 )
 
 // Delete is a request to delete an item.
@@ -168,8 +162,8 @@
 	return item, nil
 }
 
-func (d *Delete) key() map[string]types.AttributeValue {
-	key := map[string]types.AttributeValue{
+func (d *Delete) key() Item {
+	key := Item{
 		d.hashKey: d.hashValue,
 	}
 	if d.rangeKey != "" {
