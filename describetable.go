package dynamo

import (
	"context"
	"time"

	"github.com/aws/aws-sdk-go-v2/service/dynamodb"
	"github.com/aws/aws-sdk-go-v2/service/dynamodb/types"
)

// Description contains information about a table.
type Description struct {
	Name    string
	ARN     string
	Status  Status
	Created time.Time

	// Attribute name of the hash key (a.k.a. partition key).
	HashKey     string
	HashKeyType KeyType
	// Attribute name of the range key (a.k.a. sort key) or blank if nonexistant.
	RangeKey     string
	RangeKeyType KeyType

	// Provisioned throughput for this table.
	Throughput Throughput
	// OnDemand is true if on-demand (pay per request) billing mode is enabled.
	OnDemand bool

	// The number of items of the table, updated every 6 hours.
	Items int64
	// The size of this table in bytes, updated every 6 hours.
	Size int64

	// Global secondary indexes.
	GSI []Index
	// Local secondary indexes.
	LSI []Index

	StreamEnabled     bool
	StreamView        StreamView
	LatestStreamARN   string
	LatestStreamLabel string

	SSEDescription SSEDescription
}

func (d Description) Active() bool {
	return d.Status == ActiveStatus
}

type Throughput struct {
	// Read capacity units.
	Read int64
	// Write capacity units.
	Write int64

	// Time at which throughput was last increased for this table.
	LastInc time.Time
	// Time at which throughput was last decreased for this table.
	LastDec time.Time
	// The number of throughput decreases in this UTC calendar day.
	DecsToday int64
}

type Index struct {
	Name        string
	ARN         string
	Status      Status
	Backfilling bool // only for GSI

	// Local is true when this index is a local secondary index, otherwise it is a global secondary index.
	Local bool

	// Attribute name of the hash key (a.k.a. partition key).
	HashKey     string
	HashKeyType KeyType
	// Attribute name of the range key (a.k.a. sort key) or blank if nonexistant.
	RangeKey     string
	RangeKeyType KeyType

	// The provisioned throughput for this index.
	Throughput Throughput

	Items int64
	Size  int64

	ProjectionType IndexProjection
	// Non-key attributes for this index's projection (if ProjectionType is IncludeProjection).
	ProjectionAttribs []string
}

func newDescription(table *types.TableDescription) Description {
	desc := Description{
		Name: *table.TableName,
	}

	if table.TableArn != nil {
		desc.ARN = *table.TableArn
	}
	if table.TableStatus != "" {
		desc.Status = Status(table.TableStatus)
	}
	if table.CreationDateTime != nil {
		desc.Created = *table.CreationDateTime
	}

	desc.HashKey, desc.RangeKey = schemaKeys(table.KeySchema)
	desc.HashKeyType = lookupADType(table.AttributeDefinitions, desc.HashKey)
	desc.RangeKeyType = lookupADType(table.AttributeDefinitions, desc.RangeKey)

	if table.BillingModeSummary != nil && table.BillingModeSummary.BillingMode != "" {
		desc.OnDemand = table.BillingModeSummary.BillingMode == types.BillingModePayPerRequest
	}

	if table.ProvisionedThroughput != nil {
		desc.Throughput = newThroughput(table.ProvisionedThroughput)
	}

	if table.ItemCount != 0 {
		desc.Items = table.ItemCount
	}
	if table.TableSizeBytes != 0 {
		desc.Size = table.TableSizeBytes
	}

	for _, index := range table.GlobalSecondaryIndexes {
		idx := Index{
<<<<<<< HEAD
			Throughput: newThroughput(index.ProvisionedThroughput),
		}
		if index.IndexName != nil {
			idx.Name = *index.IndexName
		}
		if index.IndexArn != nil {
			idx.ARN = *index.IndexArn
		}
		if index.IndexStatus != nil {
			idx.Status = Status(*index.IndexStatus)
		}
		if index.Projection != nil && index.Projection.ProjectionType != nil {
			idx.ProjectionType = IndexProjection(*index.Projection.ProjectionType)
			idx.ProjectionAttribs = aws.StringValueSlice(index.Projection.NonKeyAttributes)
=======
			Name:       *index.IndexName,
			ARN:        *index.IndexArn,
			Status:     Status(index.IndexStatus),
			Throughput: newThroughput(index.ProvisionedThroughput),
		}
		if index.Projection != nil && index.Projection.ProjectionType != "" {
			idx.ProjectionType = IndexProjection(index.Projection.ProjectionType)
			idx.ProjectionAttribs = index.Projection.NonKeyAttributes
>>>>>>> 9552dd01
		}
		if index.Backfilling != nil {
			idx.Backfilling = *index.Backfilling
		}
		idx.HashKey, idx.RangeKey = schemaKeys(index.KeySchema)
		idx.HashKeyType = lookupADType(table.AttributeDefinitions, idx.HashKey)
		idx.RangeKeyType = lookupADType(table.AttributeDefinitions, idx.RangeKey)
		if index.ItemCount != 0 {
			idx.Items = index.ItemCount
		}
		if index.IndexSizeBytes != 0 {
			idx.Size = index.IndexSizeBytes
		}
		desc.GSI = append(desc.GSI, idx)
	}
	for _, index := range table.LocalSecondaryIndexes {
		idx := Index{
			Status:     ActiveStatus, // local secondary index is always active (technically, it has no status)
			Local:      true,
			Throughput: desc.Throughput, // has the same throughput as the table
		}
<<<<<<< HEAD
		if index.IndexName != nil {
			idx.Name = *index.IndexName
		}
		if index.IndexArn != nil {
			idx.ARN = *index.IndexArn
		}
		if index.Projection != nil && index.Projection.ProjectionType != nil {
			idx.ProjectionType = IndexProjection(*index.Projection.ProjectionType)
			idx.ProjectionAttribs = aws.StringValueSlice(index.Projection.NonKeyAttributes)
=======
		if index.Projection != nil && index.Projection.ProjectionType != "" {
			idx.ProjectionType = IndexProjection(index.Projection.ProjectionType)
			idx.ProjectionAttribs = index.Projection.NonKeyAttributes
>>>>>>> 9552dd01
		}
		idx.HashKey, idx.RangeKey = schemaKeys(index.KeySchema)
		idx.HashKeyType = lookupADType(table.AttributeDefinitions, idx.HashKey)
		idx.RangeKeyType = lookupADType(table.AttributeDefinitions, idx.RangeKey)
		if index.ItemCount != 0 {
			idx.Items = index.ItemCount
		}
		if index.IndexSizeBytes != 0 {
			idx.Size = index.IndexSizeBytes
		}
		desc.LSI = append(desc.LSI, idx)
	}

	if table.StreamSpecification != nil {
		if table.StreamSpecification.StreamEnabled != nil {
			desc.StreamEnabled = *table.StreamSpecification.StreamEnabled
		}
		if table.StreamSpecification.StreamViewType != "" {
			desc.StreamView = StreamView(table.StreamSpecification.StreamViewType)
		}
	}
	if table.LatestStreamArn != nil {
		desc.LatestStreamARN = *table.LatestStreamArn
	}
	if table.LatestStreamLabel != nil {
		desc.LatestStreamLabel = *table.LatestStreamLabel
	}

	if table.SSEDescription != nil {
		sseDesc := SSEDescription{}
		if table.SSEDescription.InaccessibleEncryptionDateTime != nil {
			sseDesc.InaccessibleEncryptionDateTime = *table.SSEDescription.InaccessibleEncryptionDateTime
		}
		if table.SSEDescription.KMSMasterKeyArn != nil {
			sseDesc.KMSMasterKeyArn = *table.SSEDescription.KMSMasterKeyArn
		}
		if table.SSEDescription.SSEType != "" {
			sseDesc.SSEType = table.SSEDescription.SSEType
		}
		if table.SSEDescription.Status != "" {
			sseDesc.Status = table.SSEDescription.Status
		}
		desc.SSEDescription = sseDesc
	}

	return desc
}

func (desc Description) keys(index string) map[string]struct{} {
	keys := make(map[string]struct{})
	keys[desc.HashKey] = struct{}{}
	if desc.RangeKey != "" {
		keys[desc.RangeKey] = struct{}{}
	}
	if index != "" {
		for _, gsi := range desc.GSI {
			if gsi.Name == index {
				keys[gsi.HashKey] = struct{}{}
				if gsi.RangeKey != "" {
					keys[gsi.RangeKey] = struct{}{}
				}
				return keys
			}
		}
		for _, lsi := range desc.LSI {
			if lsi.Name == index {
				keys[lsi.HashKey] = struct{}{}
				if lsi.RangeKey != "" {
					keys[lsi.RangeKey] = struct{}{}
				}
				return keys
			}
		}
		return nil
	}
	return keys
}

// DescribeTable is a request for information about a table and its indexes.
// See: http://docs.aws.amazon.com/amazondynamodb/latest/APIReference/API_DescribeTable.html
type DescribeTable struct {
	table Table
}

// Describe begins a new request to describe this table.
func (table Table) Describe() *DescribeTable {
	return &DescribeTable{table: table}
}

// Run executes this request and describe the table.
func (dt *DescribeTable) Run() (Description, error) {
	ctx, cancel := defaultContext()
	defer cancel()
	return dt.RunWithContext(ctx)
}

func (dt *DescribeTable) RunWithContext(ctx context.Context) (Description, error) {
	input := dt.input()

	var result *dynamodb.DescribeTableOutput
	err := dt.table.db.retry(ctx, func() error {
		var err error
		result, err = dt.table.db.client.DescribeTable(ctx, input)
		return err
	})
	if err != nil {
		return Description{}, err
	}

	desc := newDescription(result.Table)
	dt.table.desc.Store(desc)
	return desc, nil
}

func (dt *DescribeTable) input() *dynamodb.DescribeTableInput {
	name := dt.table.Name()
	return &dynamodb.DescribeTableInput{
		TableName: &name,
	}
}

func newThroughput(td *types.ProvisionedThroughputDescription) Throughput {
	if td == nil {
		return Throughput{}
	}

	thru := Throughput{
		Read:  *td.ReadCapacityUnits,
		Write: *td.WriteCapacityUnits,
	}
	if td.LastIncreaseDateTime != nil {
		thru.LastInc = *td.LastIncreaseDateTime
	}
	if td.LastDecreaseDateTime != nil {
		thru.LastDec = *td.LastDecreaseDateTime
	}
	if td.NumberOfDecreasesToday != nil {
		thru.DecsToday = *td.NumberOfDecreasesToday
	}
	return thru
}

func schemaKeys(schema []types.KeySchemaElement) (hashKey, rangeKey string) {
	for _, ks := range schema {
		switch ks.KeyType {
		case types.KeyTypeHash:
			hashKey = *ks.AttributeName
		case types.KeyTypeRange:
			rangeKey = *ks.AttributeName
		}
	}
	return
}

func lookupADType(ads []types.AttributeDefinition, name string) KeyType {
	if name == "" {
		return ""
	}
	for _, ad := range ads {
		if *ad.AttributeName == name {
			return KeyType(ad.AttributeType)
		}
	}
	return ""
}<|MERGE_RESOLUTION|>--- conflicted
+++ resolved
@@ -117,31 +117,15 @@
 		desc.Throughput = newThroughput(table.ProvisionedThroughput)
 	}
 
-	if table.ItemCount != 0 {
-		desc.Items = table.ItemCount
-	}
-	if table.TableSizeBytes != 0 {
-		desc.Size = table.TableSizeBytes
+	if table.ItemCount != nil {
+		desc.Items = *table.ItemCount
+	}
+	if table.TableSizeBytes != nil {
+		desc.Size = *table.TableSizeBytes
 	}
 
 	for _, index := range table.GlobalSecondaryIndexes {
 		idx := Index{
-<<<<<<< HEAD
-			Throughput: newThroughput(index.ProvisionedThroughput),
-		}
-		if index.IndexName != nil {
-			idx.Name = *index.IndexName
-		}
-		if index.IndexArn != nil {
-			idx.ARN = *index.IndexArn
-		}
-		if index.IndexStatus != nil {
-			idx.Status = Status(*index.IndexStatus)
-		}
-		if index.Projection != nil && index.Projection.ProjectionType != nil {
-			idx.ProjectionType = IndexProjection(*index.Projection.ProjectionType)
-			idx.ProjectionAttribs = aws.StringValueSlice(index.Projection.NonKeyAttributes)
-=======
 			Name:       *index.IndexName,
 			ARN:        *index.IndexArn,
 			Status:     Status(index.IndexStatus),
@@ -150,7 +134,6 @@
 		if index.Projection != nil && index.Projection.ProjectionType != "" {
 			idx.ProjectionType = IndexProjection(index.Projection.ProjectionType)
 			idx.ProjectionAttribs = index.Projection.NonKeyAttributes
->>>>>>> 9552dd01
 		}
 		if index.Backfilling != nil {
 			idx.Backfilling = *index.Backfilling
@@ -158,11 +141,11 @@
 		idx.HashKey, idx.RangeKey = schemaKeys(index.KeySchema)
 		idx.HashKeyType = lookupADType(table.AttributeDefinitions, idx.HashKey)
 		idx.RangeKeyType = lookupADType(table.AttributeDefinitions, idx.RangeKey)
-		if index.ItemCount != 0 {
-			idx.Items = index.ItemCount
-		}
-		if index.IndexSizeBytes != 0 {
-			idx.Size = index.IndexSizeBytes
+		if index.ItemCount != nil {
+			idx.Items = *index.ItemCount
+		}
+		if index.IndexSizeBytes != nil {
+			idx.Size = *index.IndexSizeBytes
 		}
 		desc.GSI = append(desc.GSI, idx)
 	}
@@ -172,30 +155,24 @@
 			Local:      true,
 			Throughput: desc.Throughput, // has the same throughput as the table
 		}
-<<<<<<< HEAD
 		if index.IndexName != nil {
 			idx.Name = *index.IndexName
 		}
 		if index.IndexArn != nil {
 			idx.ARN = *index.IndexArn
 		}
-		if index.Projection != nil && index.Projection.ProjectionType != nil {
-			idx.ProjectionType = IndexProjection(*index.Projection.ProjectionType)
-			idx.ProjectionAttribs = aws.StringValueSlice(index.Projection.NonKeyAttributes)
-=======
 		if index.Projection != nil && index.Projection.ProjectionType != "" {
 			idx.ProjectionType = IndexProjection(index.Projection.ProjectionType)
 			idx.ProjectionAttribs = index.Projection.NonKeyAttributes
->>>>>>> 9552dd01
 		}
 		idx.HashKey, idx.RangeKey = schemaKeys(index.KeySchema)
 		idx.HashKeyType = lookupADType(table.AttributeDefinitions, idx.HashKey)
 		idx.RangeKeyType = lookupADType(table.AttributeDefinitions, idx.RangeKey)
-		if index.ItemCount != 0 {
-			idx.Items = index.ItemCount
-		}
-		if index.IndexSizeBytes != 0 {
-			idx.Size = index.IndexSizeBytes
+		if index.ItemCount != nil {
+			idx.Items = *index.ItemCount
+		}
+		if index.IndexSizeBytes != nil {
+			idx.Size = *index.IndexSizeBytes
 		}
 		desc.LSI = append(desc.LSI, idx)
 	}
