package dynamo

import (
	"reflect"
	"testing"

	"github.com/aws/aws-sdk-go-v2/aws"
	"github.com/aws/aws-sdk-go-v2/service/dynamodb/types"
)

var itemEncodeOnlyTests = []struct {
	name string
	in   interface{}
	out  Item
}{
	{
		name: "omitemptyelem",
		in: struct {
			L     []*string         `dynamo:",omitemptyelem"`
			SS    []string          `dynamo:",omitemptyelem,set"`
			M     map[string]string `dynamo:",omitemptyelem"`
			Other bool
		}{
			L:     []*string{nil, aws.String("")},
			SS:    []string{""},
			M:     map[string]string{"test": ""},
			Other: true,
		},
		out: Item{
			"L":     &types.AttributeValueMemberL{Value: []types.AttributeValue{}},
			"M":     &types.AttributeValueMemberM{Value: Item{}},
			"Other": &types.AttributeValueMemberBOOL{Value: true},
		},
	},
	{
		name: "omitemptyelem + omitempty",
		in: struct {
			L     []*string         `dynamo:",omitemptyelem,omitempty"`
			M     map[string]string `dynamo:",omitemptyelem,omitempty"`
			Other bool
		}{
			L:     []*string{nil, aws.String("")},
			M:     map[string]string{"test": ""},
			Other: true,
		},
		out: Item{
			"Other": &types.AttributeValueMemberBOOL{Value: (true)},
		},
	},
	{
		name: "allowemptyelem flag on map with a struct element that has a map field",
		in: struct {
			M map[string]interface{} `dynamo:",allowemptyelem"`
		}{
			M: map[string]interface{}{
				"struct": struct {
					InnerMap map[string]interface{} // no struct tags, empty elems not encoded
				}{
					InnerMap: map[string]interface{}{
						"empty": "",
					},
				},
			},
		},
		out: Item{
			"M": &types.AttributeValueMemberM{
				Value: Item{
					"struct": &types.AttributeValueMemberM{
						Value: Item{
							"InnerMap": &types.AttributeValueMemberM{
								Value: Item{
									// expected empty inside
								},
							},
						},
					},
				},
			},
		},
	},
	{
		name: "unexported field",
		in: struct {
			Public   int
			private  int
			private2 *int
		}{
			Public:   555,
			private:  1337,
			private2: new(int),
		},
		out: Item{
			"Public": &types.AttributeValueMemberN{Value: ("555")},
		},
	},
}

func TestMarshal(t *testing.T) {
	for _, tc := range encodingTests {
		t.Run(tc.name, func(t *testing.T) {
			item, err := marshal(tc.in, flagNone)
			if err != nil {
				t.Errorf("%s: unexpected error: %v", tc.name, err)
			}

			if !reflect.DeepEqual(item, tc.out) {
				t.Errorf("%s: bad result: %#v ≠ %#v", tc.name, item, tc.out)
			}
		})
	}
}

func TestMarshalItem(t *testing.T) {
	for _, tc := range itemEncodingTests {
		t.Run(tc.name, func(t *testing.T) {
			item, err := marshalItem(tc.in)
			if err != nil {
				t.Errorf("%s: unexpected error: %v", tc.name, err)
			}

			if !reflect.DeepEqual(item, tc.out) {
				t.Errorf("%s: bad result: %#v ≠ %#v", tc.name, item, tc.out)
			}
		})
	}
}

func TestMarshalItemAsymmetric(t *testing.T) {
	for _, tc := range itemEncodeOnlyTests {
		t.Run(tc.name, func(t *testing.T) {
			item, err := marshalItem(tc.in)
			if err != nil {
				t.Errorf("%s: unexpected error: %v", tc.name, err)
			}

			if !reflect.DeepEqual(item, tc.out) {
				t.Errorf("%s: bad result: %#v ≠ %#v", tc.name, item, tc.out)
			}
		})
	}
}

type isValue_Kind interface {
	isValue_Kind()
}

type myStruct struct {
	OK    bool
	Value isValue_Kind
}

func (ms *myStruct) MarshalDynamoItem() (map[string]types.AttributeValue, error) {
	world := "world"
	return map[string]types.AttributeValue{
		"hello": &types.AttributeValueMemberS{Value: world},
	}, nil
}

func (ms *myStruct) UnmarshalDynamoItem(item map[string]types.AttributeValue) error {
	hello := item["hello"]
	if h, ok := hello.(*types.AttributeValueMemberS); ok && h.Value == "world" {
		ms.OK = true
	} else {
		ms.OK = false
	}
	return nil
}

var _ ItemMarshaler = &myStruct{}
var _ ItemUnmarshaler = &myStruct{}

func TestMarshalItemBypass(t *testing.T) {
	something := &myStruct{}
	got, err := MarshalItem(something)
	if err != nil {
		t.Fatal(err)
	}

	world := "world"
	expect := map[string]types.AttributeValue{
		"hello": &types.AttributeValueMemberS{Value: world},
	}
	if !reflect.DeepEqual(got, expect) {
		t.Error("bad marshal. want:", expect, "got:", got)
	}

	var dec myStruct
	err = UnmarshalItem(got, &dec)
	if err != nil {
		t.Fatal(err)
	}
	if !dec.OK {
		t.Error("bad unmarshal")
	}
<<<<<<< HEAD
}

func TestMarshalRecursive(t *testing.T) {
	t.SkipNow()

	type Person struct {
		Spouse   *Person
		Children []Person
		Name     string
	}
	type Friend struct {
		ID       int
		Person   Person
		Nickname string
	}
	children := []Person{
		{Name: "Bobby"},
	}

	hank := Person{
		Spouse: &Person{
			Name:     "Peggy",
			Children: children,
		},
		Children: children,
		Name:     "Hank",
	}

	t.Run("self-recursive", func(t *testing.T) {

		want := map[string]types.AttributeValue{
			"Name": &types.AttributeValueMemberS{Value: "Hank"},
			"Spouse": &types.AttributeValueMemberM{Value: map[string]types.AttributeValue{
				"Name": &types.AttributeValueMemberS{Value: "Peggy"},
				"Children": &types.AttributeValueMemberL{Value: []types.AttributeValue{
					&types.AttributeValueMemberM{Value: map[string]types.AttributeValue{
						"Name":     &types.AttributeValueMemberS{Value: "Bobby"},
						"Children": &types.AttributeValueMemberL{Value: []types.AttributeValue{}},
					}},
				},
				},
			}},
			"Children": &types.AttributeValueMemberL{Value: []types.AttributeValue{
				&types.AttributeValueMemberM{Value: map[string]types.AttributeValue{
					"Name":     &types.AttributeValueMemberS{Value: "Bobby"},
					"Children": &types.AttributeValueMemberL{Value: []types.AttributeValue{}},
				}},
			}},
		}

		got, err := MarshalItem(hank)
		if err != nil {
			t.Fatal(err)
		}
		if !reflect.DeepEqual(got, want) {
			t.Error("bad", got)
		}
	})

	t.Run("field is recursive", func(t *testing.T) {
		friend := Friend{
			Person:   hank,
			Nickname: "H-Dawg",
		}
		got, err := MarshalItem(friend)
		if err != nil {
			t.Fatal(err)
		}
		t.Fatal(got)
	})
=======
>>>>>>> 17ebbafb
}<|MERGE_RESOLUTION|>--- conflicted
+++ resolved
@@ -192,77 +192,4 @@
 	if !dec.OK {
 		t.Error("bad unmarshal")
 	}
-<<<<<<< HEAD
-}
-
-func TestMarshalRecursive(t *testing.T) {
-	t.SkipNow()
-
-	type Person struct {
-		Spouse   *Person
-		Children []Person
-		Name     string
-	}
-	type Friend struct {
-		ID       int
-		Person   Person
-		Nickname string
-	}
-	children := []Person{
-		{Name: "Bobby"},
-	}
-
-	hank := Person{
-		Spouse: &Person{
-			Name:     "Peggy",
-			Children: children,
-		},
-		Children: children,
-		Name:     "Hank",
-	}
-
-	t.Run("self-recursive", func(t *testing.T) {
-
-		want := map[string]types.AttributeValue{
-			"Name": &types.AttributeValueMemberS{Value: "Hank"},
-			"Spouse": &types.AttributeValueMemberM{Value: map[string]types.AttributeValue{
-				"Name": &types.AttributeValueMemberS{Value: "Peggy"},
-				"Children": &types.AttributeValueMemberL{Value: []types.AttributeValue{
-					&types.AttributeValueMemberM{Value: map[string]types.AttributeValue{
-						"Name":     &types.AttributeValueMemberS{Value: "Bobby"},
-						"Children": &types.AttributeValueMemberL{Value: []types.AttributeValue{}},
-					}},
-				},
-				},
-			}},
-			"Children": &types.AttributeValueMemberL{Value: []types.AttributeValue{
-				&types.AttributeValueMemberM{Value: map[string]types.AttributeValue{
-					"Name":     &types.AttributeValueMemberS{Value: "Bobby"},
-					"Children": &types.AttributeValueMemberL{Value: []types.AttributeValue{}},
-				}},
-			}},
-		}
-
-		got, err := MarshalItem(hank)
-		if err != nil {
-			t.Fatal(err)
-		}
-		if !reflect.DeepEqual(got, want) {
-			t.Error("bad", got)
-		}
-	})
-
-	t.Run("field is recursive", func(t *testing.T) {
-		friend := Friend{
-			Person:   hank,
-			Nickname: "H-Dawg",
-		}
-		got, err := MarshalItem(friend)
-		if err != nil {
-			t.Fatal(err)
-		}
-		t.Fatal(got)
-	})
-=======
->>>>>>> 17ebbafb
 }