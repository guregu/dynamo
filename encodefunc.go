package dynamo

import (
	"encoding"
	"fmt"
	"reflect"
	"strconv"
	"time"

	"github.com/aws/aws-sdk-go-v2/feature/dynamodb/attributevalue"
	"github.com/aws/aws-sdk-go-v2/service/dynamodb/types"
)

type encodeFunc func(rv reflect.Value, flags encodeFlags) (types.AttributeValue, error)

func (def *typedef) encodeType(rt reflect.Type, flags encodeFlags, info *structInfo) (encodeFunc, error) {
	encKey := encodeKey{rt, flags}
	if fn := info.findEncoder(encKey); fn != nil {
		return fn, nil
	}

	try := rt
	for {
		switch try {
		case rtypeAttrB:
			return encode2(func(av types.AttributeValue, _ encodeFlags) (types.AttributeValue, error) {
				if av == nil {
					return nil, nil
				}
				return av, nil
			}), nil
		case rtypeAttrBS:
			return encode2(func(av types.AttributeValue, _ encodeFlags) (types.AttributeValue, error) {
				if av == nil {
					return nil, nil
				}
				return av, nil
			}), nil
		case rtypeAttrBOOL:
			return encode2(func(av types.AttributeValue, _ encodeFlags) (types.AttributeValue, error) {
				if av == nil {
					return nil, nil
				}
				return av, nil
			}), nil
		case rtypeAttrN:
			return encode2(func(av types.AttributeValue, _ encodeFlags) (types.AttributeValue, error) {
				if av == nil {
					return nil, nil
				}
				return av, nil
			}), nil
		case rtypeAttrS:
			return encode2(func(av types.AttributeValue, _ encodeFlags) (types.AttributeValue, error) {
				if av == nil {
					return nil, nil
				}
				return av, nil
			}), nil
		case rtypeAttrL:
			return encode2(func(av types.AttributeValue, _ encodeFlags) (types.AttributeValue, error) {
				if av == nil {
					return nil, nil
				}
				return av, nil
			}), nil
		case rtypeAttrNS:
			return encode2(func(av types.AttributeValue, _ encodeFlags) (types.AttributeValue, error) {
				if av == nil {
					return nil, nil
				}
				return av, nil
			}), nil
		case rtypeAttrSS:
			return encode2(func(av types.AttributeValue, _ encodeFlags) (types.AttributeValue, error) {
				if av == nil {
					return nil, nil
				}
				return av, nil
			}), nil
		case rtypeAttrM:
			return encode2(func(av types.AttributeValue, _ encodeFlags) (types.AttributeValue, error) {
				if av == nil {
					return nil, nil
				}
				return av, nil
			}), nil
		case rtypeAttrNULL:
			return encode2(func(av types.AttributeValue, _ encodeFlags) (types.AttributeValue, error) {
				if av == nil {
					return nil, nil
				}
				return av, nil
			}), nil

		case rtypeAttr:
			return encode2(func(av types.AttributeValue, _ encodeFlags) (types.AttributeValue, error) {
				if av == nil {
					return nil, nil
				}
				return av, nil
			}), nil
		case rtypeTimePtr, rtypeTime:
			if flags&flagUnixTime != 0 {
				return encodeUnixTime(try), nil
			}
		}
		switch {
		case try.Implements(rtypeMarshaler):
			return encode2(func(x Marshaler, _ encodeFlags) (types.AttributeValue, error) {
				return x.MarshalDynamo()
			}), nil
		case try.Implements(rtypeAWSMarshaler):
			return encode2(func(x attributevalue.Marshaler, _ encodeFlags) (types.AttributeValue, error) {
				av, err := x.MarshalDynamoDBAttributeValue()
				return av, err
			}), nil
		case try.Implements(rtypeTextMarshaler):
			return encodeTextMarshaler, nil
		}
		if try.Kind() == reflect.Pointer {
			try = try.Elem()
			continue
		}
		break
	}

	switch rt.Kind() {
	case reflect.Pointer:
		return def.encodePtr(rt, flags, info)

	// BOOL
	case reflect.Bool:
		return func(rv reflect.Value, flags encodeFlags) (types.AttributeValue, error) {
			return &types.AttributeValueMemberBOOL{Value: rv.Bool()}, nil
		}, nil

	// N
	case reflect.Int, reflect.Int64, reflect.Int32, reflect.Int16, reflect.Int8:
		return encodeN((reflect.Value).Int, strconv.FormatInt), nil
	case reflect.Uint, reflect.Uint64, reflect.Uint32, reflect.Uint16, reflect.Uint8:
		return encodeN((reflect.Value).Uint, strconv.FormatUint), nil
	case reflect.Float32, reflect.Float64:
		return encodeN((reflect.Value).Float, formatFloat), nil

	// S
	case reflect.String:
		return encodeString, nil

	case reflect.Slice, reflect.Array:
		// byte slices are B
		if rt.Elem().Kind() == reflect.Uint8 {
			return encodeBytes(rt, flags), nil
		}
		// sets (NS, SS, BS)
		if flags&flagSet != 0 {
			return encodeSet(rt, flags)
		}
		// lists (L)
		return def.encodeList(rt, flags, info)

	case reflect.Map:
		// sets (NS, SS, BS)
		if flags&flagSet != 0 {
			return encodeSet(rt, flags)
		}
		// M
		return def.encodeMapM(rt, flags, info)

	// M
	case reflect.Struct:
		return def.encodeStruct(rt, flags, info)

	case reflect.Interface:
		if rt.NumMethod() == 0 {
			return def.encodeAny, nil
		}
	}
	return nil, fmt.Errorf("dynamo marshal: unsupported type %s", rt.String())
}

func (def *typedef) encodePtr(rt reflect.Type, flags encodeFlags, info *structInfo) (encodeFunc, error) {
	elem, err := def.encodeType(rt.Elem(), flags, info)
	if err != nil {
		return nil, err
	}
	return func(rv reflect.Value, flags encodeFlags) (types.AttributeValue, error) {
		if rv.IsNil() {
			if flags&flagNull != 0 {
				return nullAV, nil
			}
			return nil, nil
		}
		return elem(rv.Elem(), flags)
	}, nil
}

func encode2[T any](fn func(T, encodeFlags) (types.AttributeValue, error)) func(rv reflect.Value, flags encodeFlags) (types.AttributeValue, error) {
	target := reflect.TypeOf((*T)(nil)).Elem()
	interfacing := target.Kind() == reflect.Interface
	return func(rv reflect.Value, flags encodeFlags) (types.AttributeValue, error) {
		if !rv.IsValid() || !rv.CanInterface() {
			return nil, nil
		}

		// emit null if:
		//	- T is not an interface, concrete type is (*X)(nil)
		//	- T is an interface implemented by X, but we have (*X)(nil) and calling its methods would panic
		if rv.Kind() == reflect.Pointer && rv.IsNil() && (!interfacing || rv.Type().Elem().Implements(target)) {
			if flags&flagNull != 0 {
				return nullAV, nil
			}
			return nil, nil
		}

		v := rv.Interface().(T)
		return fn(v, flags)
	}
}

func encodeString(rv reflect.Value, flags encodeFlags) (types.AttributeValue, error) {
	s := rv.String()
	if len(s) == 0 {
		if flags&flagAllowEmpty != 0 {
			return emptyS, nil
		}
		if flags&flagNull != 0 {
			return nullAV, nil
		}
		return nil, nil
	}
	return &types.AttributeValueMemberS{Value: s}, nil
}

var encodeTextMarshaler = encode2[encoding.TextMarshaler](func(x encoding.TextMarshaler, flags encodeFlags) (types.AttributeValue, error) {
	text, err := x.MarshalText()
	switch {
	case err != nil:
		return nil, err
	case len(text) == 0:
		if flags&flagAllowEmpty != 0 {
			return emptyS, nil
		}
		return nil, nil
	}
	str := string(text)
	return &types.AttributeValueMemberS{Value: str}, nil
})

func encodeBytes(rt reflect.Type, flags encodeFlags) encodeFunc {
	if rt.Kind() == reflect.Array {
		size := rt.Len()
		return func(rv reflect.Value, flags encodeFlags) (types.AttributeValue, error) {
			if rv.IsZero() {
				switch {
				case flags&flagNull != 0:
					return nullAV, nil
				case flags&flagAllowEmpty != 0:
					return emptyB, nil
				}
				return nil, nil
			}
			data := make([]byte, size)
			reflect.Copy(reflect.ValueOf(data), rv)
			return &types.AttributeValueMemberB{Value: data}, nil
		}
	}

	return func(rv reflect.Value, flags encodeFlags) (types.AttributeValue, error) {
		if rv.IsNil() {
			if flags&flagNull != 0 {
				return nullAV, nil
			}
			return nil, nil
		}
		if rv.Len() == 0 {
			if flags&flagAllowEmpty != 0 {
				return emptyB, nil
			}
			return nil, nil
		}
		return &types.AttributeValueMemberB{Value: rv.Bytes()}, nil
	}
}

func (def *typedef) encodeStruct(rt reflect.Type, flags encodeFlags, info *structInfo) (encodeFunc, error) {
	info2, err := def.structInfo(rt, info)
	if err != nil {
		return nil, err
	}
<<<<<<< HEAD
	return func(rv reflect.Value, flags encodeFlags) (types.AttributeValue, error) {
		item, err := encodeItem(*fields, rv)
=======

	var fields []structField
	for _, field := range info2.fields {
		fields = append(fields, *field)
	}

	return func(rv reflect.Value, flags encodeFlags) (*dynamodb.AttributeValue, error) {
		item, err := encodeItem(fields, rv)
>>>>>>> 17ebbafb
		if err != nil {
			return nil, err
		}
		return &types.AttributeValueMemberM{Value: item}, nil
	}, nil
}

func encodeSliceSet(rt /* []T */ reflect.Type, flags encodeFlags) (encodeFunc, error) {
	switch {
	// SS
	case rt.Elem().Implements(rtypeTextMarshaler):
		return encodeSliceTMSS, nil
	}

	switch rt.Elem().Kind() {
	// NS
	case reflect.Int, reflect.Int64, reflect.Int32, reflect.Int16, reflect.Int8:
		return encodeSliceNS((reflect.Value).Int, strconv.FormatInt), nil
	case reflect.Uint, reflect.Uint64, reflect.Uint32, reflect.Uint16, reflect.Uint8:
		return encodeSliceNS((reflect.Value).Uint, strconv.FormatUint), nil
	case reflect.Float64, reflect.Float32:
		return encodeSliceNS((reflect.Value).Float, formatFloat), nil

	// SS
	case reflect.String:
		return encodeSliceSS, nil

	// BS
	case reflect.Slice:
		if rt.Elem().Elem().Kind() == reflect.Uint8 {
			return encodeSliceBS, nil
		}
	}

	return nil, fmt.Errorf("dynamo: invalid type for set: %v", rt)
}

func encodeSliceTMSS(rv reflect.Value, flags encodeFlags) (types.AttributeValue, error) {
	ss := make([]string, 0, rv.Len())
	for i := 0; i < rv.Len(); i++ {
		tm := rv.Index(i).Interface().(encoding.TextMarshaler)
		text, err := tm.MarshalText()
		if err != nil {
			return nil, err
		}
		if flags&flagOmitEmptyElem != 0 && len(text) == 0 {
			continue
		}
		ss = append(ss, string(text))
	}
	if len(ss) == 0 {
		return nil, nil
	}
	return &types.AttributeValueMemberSS{Value: ss}, nil
}

func encodeSliceSS(rv reflect.Value, flags encodeFlags) (types.AttributeValue, error) {
	ss := make([]string, 0, rv.Len())
	for i := 0; i < rv.Len(); i++ {
		s := rv.Index(i).String()
		if flags&flagOmitEmptyElem != 0 && s == "" {
			continue
		}
		ss = append(ss, s)
	}
	if len(ss) == 0 {
		return nil, nil
	}
	return &types.AttributeValueMemberSS{Value: ss}, nil
}

func encodeSliceBS(rv reflect.Value, flags encodeFlags) (types.AttributeValue, error) {
	bs := make([][]byte, 0, rv.Len())
	for i := 0; i < rv.Len(); i++ {
		b := rv.Index(i).Bytes()
		if flags&flagOmitEmptyElem != 0 && len(b) == 0 {
			continue
		}
		bs = append(bs, b)
	}
	if len(bs) == 0 {
		return nil, nil
	}
	return &types.AttributeValueMemberBS{Value: bs}, nil
}

func (def *typedef) encodeMapM(rt reflect.Type, flags encodeFlags, info *structInfo) (encodeFunc, error) {
	keyString := encodeMapKeyFunc(rt)
	if keyString == nil {
		return nil, fmt.Errorf("dynamo marshal: map key type must be string or encoding.TextMarshaler, have %v", rt)
	}

	subflags := flagNone
	if flags&flagAllowEmptyElem != 0 {
		subflags |= flagAllowEmpty | flagNull
		// child containers of a map also have the allowEmptyElem behavior
		// i.e. lists inside a map or maps inside a map
		subflags |= flagAllowEmptyElem
	} else if flags&flagOmitEmptyElem != 0 {
		subflags |= flagOmitEmpty
	}

	valueEnc, err := def.encodeType(rt.Elem(), subflags, info)
	if err != nil {
		return nil, err
	}

	return func(rv reflect.Value, flags encodeFlags) (types.AttributeValue, error) {
		if rv.IsNil() {
			if flags&flagAllowEmpty != 0 {
				return &types.AttributeValueMemberM{Value: map[string]types.AttributeValue{}}, nil
			}
			if flags&flagNull != 0 {
				return nullAV, nil
			}
			return nil, nil
		}

		avs := make(map[string]types.AttributeValue, rv.Len())

		iter := rv.MapRange()
		for iter.Next() {
			v, err := valueEnc(iter.Value(), subflags)
			if err != nil {
				return nil, err
			}
			if v == nil {
				continue
			}

			kstr, err := keyString(iter.Key())
			if err != nil {
				return nil, err
			}

			avs[kstr] = v
		}

		if flags&flagOmitEmpty != 0 && len(avs) == 0 {
			return nil, nil
		}

		return &types.AttributeValueMemberM{Value: avs}, nil
	}, nil
}

func encodeMapSet(rt /* map[T]bool | map[T]struct{} */ reflect.Type, flags encodeFlags) (encodeFunc, error) {
	truthy := truthy(rt)
	useBool := truthy.Kind() == reflect.Bool
	if !truthy.IsValid() {
		return nil, fmt.Errorf("dynamo: cannot marshal type %v into a set (value type of map must be ~bool or ~struct{})", rt)
	}

	if rt.Key().Implements(rtypeTextMarshaler) {
		return func(rv reflect.Value, flags encodeFlags) (types.AttributeValue, error) {
			length := rv.Len()
			ss := make([]string, 0, length)
			iter := rv.MapRange()
			for iter.Next() {
				if useBool && !iter.Value().Equal(truthy) {
					continue
				}
				text, err := iter.Key().Interface().(encoding.TextMarshaler).MarshalText()
				if err != nil {
					return nil, err
				}
				if flags&flagOmitEmptyElem != 0 && len(text) == 0 {
					continue
				}
				str := string(text)
				ss = append(ss, str)
			}
			if len(ss) == 0 {
				return nil, nil
			}
			return &types.AttributeValueMemberSS{Value: ss}, nil
		}, nil
	}

	switch rt.Key().Kind() {
	// NS
	case reflect.Int, reflect.Int64, reflect.Int32, reflect.Int16, reflect.Int8:
		return encodeMapNS[int64](truthy, (reflect.Value).Int, strconv.FormatInt), nil
	case reflect.Uint, reflect.Uint64, reflect.Uint32, reflect.Uint16, reflect.Uint8:
		return encodeMapNS[uint64](truthy, (reflect.Value).Uint, strconv.FormatUint), nil
	case reflect.Float32, reflect.Float64:
		return encodeMapNS[float64](truthy, (reflect.Value).Float, formatFloat), nil

	// SS
	case reflect.String:
		return func(rv reflect.Value, flags encodeFlags) (types.AttributeValue, error) {
			ss := make([]string, 0, rv.Len())
			iter := rv.MapRange()
			for iter.Next() {
				if useBool && !iter.Value().Equal(truthy) {
					continue
				}
				s := iter.Key().String()
				if flags&flagOmitEmptyElem != 0 && s == "" {
					continue
				}
				ss = append(ss, s)
			}
			if len(ss) == 0 {
				return nil, nil
			}
			return &types.AttributeValueMemberSS{Value: ss}, nil
		}, nil

	// BS
	case reflect.Array:
		if rt.Key().Elem().Kind() == reflect.Uint8 {
			size := rt.Key().Len()
			return func(rv reflect.Value, flags encodeFlags) (types.AttributeValue, error) {
				bs := make([][]byte, 0, rv.Len())
				key := make([]byte, size)
				keyv := reflect.ValueOf(key)
				iter := rv.MapRange()
				for iter.Next() {
					if useBool && !iter.Value().Equal(truthy) {
						continue
					}
					reflect.Copy(keyv, iter.Key())
					bs = append(bs, key)
				}
				if len(bs) == 0 {
					return nil, nil
				}
				return &types.AttributeValueMemberBS{Value: bs}, nil
			}, nil
		}
	}

	return nil, fmt.Errorf("dynamo: invalid type for set: %v", rt)
}

type numberType interface {
	~int64 | ~uint64 | ~float64
}

func encodeN[T numberType](get func(reflect.Value) T, format func(T, int) string) encodeFunc {
	return func(rv reflect.Value, flags encodeFlags) (types.AttributeValue, error) {
		str := format(get(rv), 10)
		return &types.AttributeValueMemberN{Value: str}, nil
	}
}

func encodeSliceNS[T numberType](get func(reflect.Value) T, format func(T, int) string) encodeFunc {
	return func(rv reflect.Value, flags encodeFlags) (types.AttributeValue, error) {
		ns := make([]string, 0, rv.Len())
		for i := 0; i < rv.Len(); i++ {
			n := get(rv.Index(i))
			if flags&flagOmitEmptyElem != 0 && n == 0 {
				continue
			}
			str := format(n, 10)
			ns = append(ns, str)
		}
		if len(ns) == 0 {
			return nil, nil
		}
		return &types.AttributeValueMemberNS{Value: ns}, nil
	}
}

func encodeMapNS[T numberType](truthy reflect.Value, get func(reflect.Value) T, format func(T, int) string) encodeFunc {
	useBool := truthy.Kind() == reflect.Bool
	return func(rv reflect.Value, flags encodeFlags) (types.AttributeValue, error) {
		ns := make([]string, 0, rv.Len())
		iter := rv.MapRange()
		for iter.Next() {
			if useBool && !iter.Value().Equal(truthy) {
				continue
			}
			n := get(iter.Key())
			if flags&flagOmitEmptyElem != 0 && n == 0 {
				continue
			}
			str := format(n, 10)
			ns = append(ns, str)
		}
		if len(ns) == 0 {
			return nil, nil
		}
		return &types.AttributeValueMemberNS{Value: ns}, nil
	}
}

func encodeSet(rt /* []T | map[T]bool | map[T]struct{} */ reflect.Type, flags encodeFlags) (encodeFunc, error) {
	switch rt.Kind() {
	case reflect.Slice:
		return encodeSliceSet(rt, flags)
	case reflect.Map:
		return encodeMapSet(rt, flags)
	}

	return nil, fmt.Errorf("dynamo: marshal: invalid type for set %s", rt.String())
}

func (def *typedef) encodeList(rt reflect.Type, flags encodeFlags, info *structInfo) (encodeFunc, error) {
	// lists CAN be empty
	subflags := flagNone
	if flags&flagOmitEmptyElem == 0 {
		// unless "omitemptyelem" flag is set, include empty/null values
		// this will preserve the position of items in the list
		subflags |= flagAllowEmpty | flagNull
	}
	if flags&flagAllowEmptyElem != 0 {
		// child containers of a list also have the allowEmptyElem behavior
		// e.g. maps inside a list
		subflags |= flagAllowEmptyElem
	}

	valueEnc, err := def.encodeType(rt.Elem(), subflags, info)
	if err != nil {
		return nil, err
	}

	return func(rv reflect.Value, flags encodeFlags) (types.AttributeValue, error) {
		avs := make([]types.AttributeValue, 0, rv.Len())
		for i := 0; i < rv.Len(); i++ {
			innerVal := rv.Index(i)
			av, err := valueEnc(innerVal, flags|subflags)
			if err != nil {
				return nil, err
			}
			if av == nil {
				if flags&flagOmitEmptyElem != 0 {
					continue
				}
				av = nullAV
			}
			if av != nil {
				avs = append(avs, av)
			}
		}
		if flags&flagOmitEmpty != 0 && len(avs) == 0 {
			return nil, nil
		}
		return &types.AttributeValueMemberL{Value: avs}, nil
	}, nil
}

func (def *typedef) encodeAny(rv reflect.Value, flags encodeFlags) (types.AttributeValue, error) {
	if !rv.CanInterface() || rv.IsNil() {
		if flags&flagNull != 0 {
			return nullAV, nil
		}
		return nil, nil
	}
	enc, err := def.encodeType(rv.Elem().Type(), flags, nil)
	if err != nil {
		return nil, err
	}
	return enc(rv.Elem(), flags)
}

func encodeUnixTime(rt reflect.Type) encodeFunc {
	switch rt {
	case rtypeTimePtr:
		return encode2[*time.Time](func(t *time.Time, flags encodeFlags) (types.AttributeValue, error) {
			if t == nil || t.IsZero() {
				return nil, nil
			}
			str := strconv.FormatInt(t.Unix(), 10)
			return &types.AttributeValueMemberN{Value: str}, nil
		})
	case rtypeTime:
		return encode2[time.Time](func(t time.Time, flags encodeFlags) (types.AttributeValue, error) {
			if t.IsZero() {
				return nil, nil
			}
			str := strconv.FormatInt(t.Unix(), 10)
			return &types.AttributeValueMemberN{Value: str}, nil
		})
	}
	panic(fmt.Errorf("not time type: %v", rt))
}<|MERGE_RESOLUTION|>--- conflicted
+++ resolved
@@ -288,19 +288,14 @@
 	if err != nil {
 		return nil, err
 	}
-<<<<<<< HEAD
-	return func(rv reflect.Value, flags encodeFlags) (types.AttributeValue, error) {
-		item, err := encodeItem(*fields, rv)
-=======
 
 	var fields []structField
 	for _, field := range info2.fields {
 		fields = append(fields, *field)
 	}
 
-	return func(rv reflect.Value, flags encodeFlags) (*dynamodb.AttributeValue, error) {
+	return func(rv reflect.Value, flags encodeFlags) (types.AttributeValue, error) {
 		item, err := encodeItem(fields, rv)
->>>>>>> 17ebbafb
 		if err != nil {
 			return nil, err
 		}
