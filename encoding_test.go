--- conflicted
+++ resolved
@@ -440,75 +440,66 @@
 	{
 		name: "sets",
 		in: struct {
-			SS1 []string                   `dynamo:",set"`
-			SS2 []textMarshaler            `dynamo:",set"`
-			SS3 map[string]struct{}        `dynamo:",set"`
-			SS4 map[string]bool            `dynamo:",set"`
-			SS5 map[customString]struct{}  `dynamo:",set"`
-			SS6 []customString             `dynamo:",set"`
-			SS7 map[textMarshaler]struct{} `dynamo:",set"`
-			SS8 map[textMarshaler]bool     `dynamo:",set"`
-<<<<<<< HEAD
-			SS9 []string                   `dynamo:",set"`
-=======
-			SS9 map[string]customEmpty     `dynamo:",set"`
->>>>>>> 5085723c
-			BS1 [][]byte                   `dynamo:",set"`
-			BS2 map[[1]byte]struct{}       `dynamo:",set"`
-			BS3 map[[1]byte]bool           `dynamo:",set"`
-			BS4 [][]byte                   `dynamo:",set"`
-			NS1 []int                      `dynamo:",set"`
-			NS2 []float64                  `dynamo:",set"`
-			NS3 []uint                     `dynamo:",set"`
-			NS4 map[int]struct{}           `dynamo:",set"`
-			NS5 map[uint]bool              `dynamo:",set"`
-		}{
-			SS1: []string{"A", "B"},
-			SS2: []textMarshaler{textMarshaler(true), textMarshaler(false)},
-			SS3: map[string]struct{}{"A": struct{}{}},
-			SS4: map[string]bool{"A": true},
-			SS5: map[customString]struct{}{"A": struct{}{}},
-			SS6: []customString{"A", "B"},
-			SS7: map[textMarshaler]struct{}{textMarshaler(true): struct{}{}},
-			SS8: map[textMarshaler]bool{textMarshaler(false): true},
-<<<<<<< HEAD
-			SS9: []string{"A", "B", ""},
-=======
-			SS9: map[string]customEmpty{"A": customEmpty{}},
->>>>>>> 5085723c
-			BS1: [][]byte{[]byte{'A'}, []byte{'B'}},
-			BS2: map[[1]byte]struct{}{[1]byte{'A'}: struct{}{}},
-			BS3: map[[1]byte]bool{[1]byte{'A'}: true},
-			BS4: [][]byte{[]byte{'A'}, []byte{'B'}, []byte{}},
-			NS1: []int{1, 2},
-			NS2: []float64{1, 2},
-			NS3: []uint{1, 2},
-			NS4: map[int]struct{}{maxInt: struct{}{}},
-			NS5: map[uint]bool{maxUint: true},
-		},
-		out: map[string]*dynamodb.AttributeValue{
-			"SS1": &dynamodb.AttributeValue{SS: []*string{aws.String("A"), aws.String("B")}},
-			"SS2": &dynamodb.AttributeValue{SS: []*string{aws.String("true"), aws.String("false")}},
-			"SS3": &dynamodb.AttributeValue{SS: []*string{aws.String("A")}},
-			"SS4": &dynamodb.AttributeValue{SS: []*string{aws.String("A")}},
-			"SS5": &dynamodb.AttributeValue{SS: []*string{aws.String("A")}},
-			"SS6": &dynamodb.AttributeValue{SS: []*string{aws.String("A"), aws.String("B")}},
-			"SS7": &dynamodb.AttributeValue{SS: []*string{aws.String("true")}},
-			"SS8": &dynamodb.AttributeValue{SS: []*string{aws.String("false")}},
-<<<<<<< HEAD
-			"SS9": &dynamodb.AttributeValue{SS: []*string{aws.String("A"), aws.String("B"), aws.String("")}},
-=======
-			"SS9": &dynamodb.AttributeValue{SS: []*string{aws.String("A")}},
->>>>>>> 5085723c
-			"BS1": &dynamodb.AttributeValue{BS: [][]byte{[]byte{'A'}, []byte{'B'}}},
-			"BS2": &dynamodb.AttributeValue{BS: [][]byte{[]byte{'A'}}},
-			"BS3": &dynamodb.AttributeValue{BS: [][]byte{[]byte{'A'}}},
-			"BS4": &dynamodb.AttributeValue{BS: [][]byte{[]byte{'A'}, []byte{'B'}, []byte{}}},
-			"NS1": &dynamodb.AttributeValue{NS: []*string{aws.String("1"), aws.String("2")}},
-			"NS2": &dynamodb.AttributeValue{NS: []*string{aws.String("1"), aws.String("2")}},
-			"NS3": &dynamodb.AttributeValue{NS: []*string{aws.String("1"), aws.String("2")}},
-			"NS4": &dynamodb.AttributeValue{NS: []*string{aws.String(maxIntStr)}},
-			"NS5": &dynamodb.AttributeValue{NS: []*string{aws.String(maxUintStr)}},
+			SS1  []string                   `dynamo:",set"`
+			SS2  []textMarshaler            `dynamo:",set"`
+			SS3  map[string]struct{}        `dynamo:",set"`
+			SS4  map[string]bool            `dynamo:",set"`
+			SS5  map[customString]struct{}  `dynamo:",set"`
+			SS6  []customString             `dynamo:",set"`
+			SS7  map[textMarshaler]struct{} `dynamo:",set"`
+			SS8  map[textMarshaler]bool     `dynamo:",set"`
+			SS9  []string                   `dynamo:",set"`
+			SS10 map[string]customEmpty     `dynamo:",set"`
+			BS1  [][]byte                   `dynamo:",set"`
+			BS2  map[[1]byte]struct{}       `dynamo:",set"`
+			BS3  map[[1]byte]bool           `dynamo:",set"`
+			BS4  [][]byte                   `dynamo:",set"`
+			NS1  []int                      `dynamo:",set"`
+			NS2  []float64                  `dynamo:",set"`
+			NS3  []uint                     `dynamo:",set"`
+			NS4  map[int]struct{}           `dynamo:",set"`
+			NS5  map[uint]bool              `dynamo:",set"`
+		}{
+			SS1:  []string{"A", "B"},
+			SS2:  []textMarshaler{textMarshaler(true), textMarshaler(false)},
+			SS3:  map[string]struct{}{"A": struct{}{}},
+			SS4:  map[string]bool{"A": true},
+			SS5:  map[customString]struct{}{"A": struct{}{}},
+			SS6:  []customString{"A", "B"},
+			SS7:  map[textMarshaler]struct{}{textMarshaler(true): struct{}{}},
+			SS8:  map[textMarshaler]bool{textMarshaler(false): true},
+			SS9:  []string{"A", "B", ""},
+			SS10: map[string]customEmpty{"A": customEmpty{}},
+			BS1:  [][]byte{[]byte{'A'}, []byte{'B'}},
+			BS2:  map[[1]byte]struct{}{[1]byte{'A'}: struct{}{}},
+			BS3:  map[[1]byte]bool{[1]byte{'A'}: true},
+			BS4:  [][]byte{[]byte{'A'}, []byte{'B'}, []byte{}},
+			NS1:  []int{1, 2},
+			NS2:  []float64{1, 2},
+			NS3:  []uint{1, 2},
+			NS4:  map[int]struct{}{maxInt: struct{}{}},
+			NS5:  map[uint]bool{maxUint: true},
+		},
+		out: map[string]*dynamodb.AttributeValue{
+			"SS1":  &dynamodb.AttributeValue{SS: []*string{aws.String("A"), aws.String("B")}},
+			"SS2":  &dynamodb.AttributeValue{SS: []*string{aws.String("true"), aws.String("false")}},
+			"SS3":  &dynamodb.AttributeValue{SS: []*string{aws.String("A")}},
+			"SS4":  &dynamodb.AttributeValue{SS: []*string{aws.String("A")}},
+			"SS5":  &dynamodb.AttributeValue{SS: []*string{aws.String("A")}},
+			"SS6":  &dynamodb.AttributeValue{SS: []*string{aws.String("A"), aws.String("B")}},
+			"SS7":  &dynamodb.AttributeValue{SS: []*string{aws.String("true")}},
+			"SS8":  &dynamodb.AttributeValue{SS: []*string{aws.String("false")}},
+			"SS9":  &dynamodb.AttributeValue{SS: []*string{aws.String("A"), aws.String("B"), aws.String("")}},
+			"SS10": &dynamodb.AttributeValue{SS: []*string{aws.String("A")}},
+			"BS1":  &dynamodb.AttributeValue{BS: [][]byte{[]byte{'A'}, []byte{'B'}}},
+			"BS2":  &dynamodb.AttributeValue{BS: [][]byte{[]byte{'A'}}},
+			"BS3":  &dynamodb.AttributeValue{BS: [][]byte{[]byte{'A'}}},
+			"BS4":  &dynamodb.AttributeValue{BS: [][]byte{[]byte{'A'}, []byte{'B'}, []byte{}}},
+			"NS1":  &dynamodb.AttributeValue{NS: []*string{aws.String("1"), aws.String("2")}},
+			"NS2":  &dynamodb.AttributeValue{NS: []*string{aws.String("1"), aws.String("2")}},
+			"NS3":  &dynamodb.AttributeValue{NS: []*string{aws.String("1"), aws.String("2")}},
+			"NS4":  &dynamodb.AttributeValue{NS: []*string{aws.String(maxIntStr)}},
+			"NS5":  &dynamodb.AttributeValue{NS: []*string{aws.String(maxUintStr)}},
 		},
 	},
 	{
