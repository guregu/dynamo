package dynamo

import (
	"context"

<<<<<<< HEAD
	"github.com/aws/aws-sdk-go/aws"
	"github.com/aws/aws-sdk-go/service/dynamodb"
=======
	"github.com/aws/aws-sdk-go-v2/service/dynamodb"
	"github.com/aws/aws-sdk-go-v2/service/dynamodb/types"
>>>>>>> 9552dd01
)

// Put is a request to create or replace an item.
// See: http://docs.aws.amazon.com/amazondynamodb/latest/APIReference/API_PutItem.html
type Put struct {
	table      Table
	returnType string

	item map[string]types.AttributeValue
	subber
	condition string

	err error
	cc  *ConsumedCapacity
}

// Put creates a new request to create or replace an item.
func (table Table) Put(item interface{}) *Put {
	encoded, err := marshalItem(item)
	return &Put{
		table: table,
		item:  encoded,
		err:   err,
	}
}

// If specifies a conditional expression for this put to succeed.
// Use single quotes to specificy reserved names inline (like 'Count').
// Use the placeholder ? within the expression to substitute values, and use $ for names.
// You need to use quoted or placeholder names when the name is a reserved word in DynamoDB.
// Multiple calls to If will be combined with AND.
func (p *Put) If(expr string, args ...interface{}) *Put {
	expr, err := p.subExprN(expr, args...)
	p.setError(err)
	if p.condition != "" {
		p.condition += " AND "
	}
	p.condition += wrapExpr(expr)
	return p
}

// ConsumedCapacity will measure the throughput capacity consumed by this operation and add it to cc.
func (p *Put) ConsumedCapacity(cc *ConsumedCapacity) *Put {
	p.cc = cc
	return p
}

// Run executes this put.
func (p *Put) Run() error {
	ctx, cancel := defaultContext()
	defer cancel()
	return p.RunWithContext(ctx)
}

// Run executes this put.
func (p *Put) RunWithContext(ctx context.Context) error {
	p.returnType = "NONE"
	_, err := p.run(ctx)
	return err
}

// OldValue executes this put, unmarshaling the previous value into out.
// Returns ErrNotFound is there was no previous value.
func (p *Put) OldValue(out interface{}) error {
	ctx, cancel := defaultContext()
	defer cancel()
	return p.OldValueWithContext(ctx, out)
}

// OldValueWithContext executes this put, unmarshaling the previous value into out.
// Returns ErrNotFound is there was no previous value.
func (p *Put) OldValueWithContext(ctx context.Context, out interface{}) error {
	p.returnType = "ALL_OLD"
	output, err := p.run(ctx)
	switch {
	case err != nil:
		return err
	case output.Attributes == nil:
		return ErrNotFound
	}
	return unmarshalItem(output.Attributes, out)
}

func (p *Put) run(ctx context.Context) (output *dynamodb.PutItemOutput, err error) {
	if p.err != nil {
		return nil, p.err
	}

	req := p.input()
<<<<<<< HEAD
	p.table.db.retry(ctx, func() error {
		output, err = p.table.db.client.PutItemWithContext(ctx, req)
=======
	retry(ctx, func() error {
		output, err = p.table.db.client.PutItem(ctx, req)
>>>>>>> 9552dd01
		return err
	})
	if p.cc != nil {
		addConsumedCapacity(p.cc, output.ConsumedCapacity)
	}
	return
}

func (p *Put) input() *dynamodb.PutItemInput {
	input := &dynamodb.PutItemInput{
		TableName:                 &p.table.name,
		Item:                      p.item,
		ReturnValues:              types.ReturnValue(p.returnType),
		ExpressionAttributeNames:  p.nameExpr,
		ExpressionAttributeValues: p.valueExpr,
	}
	if p.condition != "" {
		input.ConditionExpression = &p.condition
	}
	if p.cc != nil {
		input.ReturnConsumedCapacity = types.ReturnConsumedCapacityIndexes
	}
	return input
}

func (p *Put) writeTxItem() (*types.TransactWriteItem, error) {
	if p.err != nil {
		return nil, p.err
	}
	input := p.input()
	item := &types.TransactWriteItem{
		Put: &types.Put{
			TableName:                 input.TableName,
			Item:                      input.Item,
			ExpressionAttributeNames:  input.ExpressionAttributeNames,
			ExpressionAttributeValues: input.ExpressionAttributeValues,
			ConditionExpression:       input.ConditionExpression,
			// TODO: add support when aws-sdk-go updates
			// ReturnValuesOnConditionCheckFailure: aws.String(dynamodb.ReturnValuesOnConditionCheckFailureAllOld),
		},
	}
	return item, nil
}

func (p *Put) setError(err error) {
	if p.err == nil {
		p.err = err
	}
}<|MERGE_RESOLUTION|>--- conflicted
+++ resolved
@@ -3,13 +3,8 @@
 import (
 	"context"
 
-<<<<<<< HEAD
-	"github.com/aws/aws-sdk-go/aws"
-	"github.com/aws/aws-sdk-go/service/dynamodb"
-=======
 	"github.com/aws/aws-sdk-go-v2/service/dynamodb"
 	"github.com/aws/aws-sdk-go-v2/service/dynamodb/types"
->>>>>>> 9552dd01
 )
 
 // Put is a request to create or replace an item.
@@ -18,7 +13,7 @@
 	table      Table
 	returnType string
 
-	item map[string]types.AttributeValue
+	item Item
 	subber
 	condition string
 
@@ -99,13 +94,8 @@
 	}
 
 	req := p.input()
-<<<<<<< HEAD
 	p.table.db.retry(ctx, func() error {
-		output, err = p.table.db.client.PutItemWithContext(ctx, req)
-=======
-	retry(ctx, func() error {
 		output, err = p.table.db.client.PutItem(ctx, req)
->>>>>>> 9552dd01
 		return err
 	})
 	if p.cc != nil {
