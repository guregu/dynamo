--- conflicted
+++ resolved
@@ -14,12 +14,8 @@
 	if testDB == nil {
 		t.Skip(offlineSkipMsg)
 	}
-<<<<<<< HEAD
 	ctx := context.TODO()
-	table := testDB.Table(testTable)
-=======
 	table := testDB.Table(testTableWidgets)
->>>>>>> aa3c35c0
 
 	// first, add an item to make sure there is at least one
 	item := widget{
@@ -152,12 +148,8 @@
 	if testDB == nil {
 		t.Skip(offlineSkipMsg)
 	}
-<<<<<<< HEAD
 	ctx := context.TODO()
-	table := testDB.Table(testTable)
-=======
 	table := testDB.Table(testTableWidgets)
->>>>>>> aa3c35c0
 
 	widgets := []interface{}{
 		widget{
@@ -208,12 +200,8 @@
 	if testDB == nil {
 		t.Skip(offlineSkipMsg)
 	}
-<<<<<<< HEAD
 	ctx := context.Background()
-	table := testDB.Table(testTable)
-=======
 	table := testDB.Table(testTableWidgets)
->>>>>>> aa3c35c0
 
 	widgets := []interface{}{
 		widget{
@@ -304,12 +292,8 @@
 	if testDB == nil {
 		t.Skip(offlineSkipMsg)
 	}
-<<<<<<< HEAD
-	table := testDB.Table(testTable)
+	table := testDB.Table(testTableWidgets)
 	ctx := context.Background()
-=======
-	table := testDB.Table(testTableWidgets)
->>>>>>> aa3c35c0
 
 	t.Run("hash key", func(t *testing.T) {
 		var v interface{}
