package dynamo

import (
	"context"
	"reflect"
	"testing"
	"time"
)

func TestScan(t *testing.T) {
	if testDB == nil {
		t.Skip(offlineSkipMsg)
	}
<<<<<<< HEAD
	table := testDB.Table(testTable)
	ctx := context.TODO()
=======
	table := testDB.Table(testTableWidgets)
>>>>>>> aa3c35c0

	// first, add an item to make sure there is at least one
	item := widget{
		UserID: 42,
		Time:   time.Now().UTC(),
		Msg:    "hello",
	}
	err := table.Put(item).Run(ctx)
	if err != nil {
		t.Error("unexpected error:", err)
	}

	// count items via Query
	ct, err := table.Get("UserID", 42).Consistent(true).Count(ctx)
	if err != nil {
		t.Error("unexpected error:", err)
	}

	// now check if get all and count return the same amount of items
	t.Run("All", func(t *testing.T) {
		var result []widget
		var cc ConsumedCapacity
		err = table.Scan().Filter("UserID = ?", 42).Consistent(true).ConsumedCapacity(&cc).All(ctx, &result)
		if err != nil {
			t.Error("unexpected error:", err)
		}
		if int(ct) != len(result) {
			t.Errorf("count and scan don't match. count: %d, scan: %d", ct, len(result))
		}
		if cc.Total == 0 {
			t.Error("bad consumed capacity", cc)
		}

		// search for our inserted item
		found := false
		for _, w := range result {
			if w.Time.Equal(item.Time) && reflect.DeepEqual(w, item) {
				found = true
				break
			}
		}
		if !found {
			t.Error("exact match of put item not found in scan")
		}
	})

	// check this against Scan's count, too
	t.Run("Count", func(t *testing.T) {
		var cc2 ConsumedCapacity
		scanCt, err := table.Scan().Filter("UserID = ?", 42).Consistent(true).ConsumedCapacity(&cc2).Count(ctx)
		if err != nil {
			t.Error("unexpected error:", err)
		}
		if scanCt != ct {
			t.Errorf("scan count and get count don't match. scan count: %d, get count: %d", scanCt, ct)
		}
		if cc2.Total == 0 {
			t.Error("bad consumed capacity", cc2)
		}
	})

	t.Run("AllParallel", func(t *testing.T) {
		var result2 []widget
		var cc3 ConsumedCapacity
		err = table.Scan().Filter("UserID = ?", 42).Consistent(true).ConsumedCapacity(&cc3).AllParallel(context.Background(), 4, &result2)
		if err != nil {
			t.Error("unexpected error:", err)
		}
		if int(ct) != len(result2) {
			t.Errorf("count and scan don't match. count: %d, scan: %d", ct, len(result2))
		}
		if cc3.Total == 0 {
			t.Error("bad consumed capacity", cc3)
		}

		// search for our inserted item
		found := false
		for _, w := range result2 {
			if w.Time.Equal(item.Time) && reflect.DeepEqual(w, item) {
				found = true
				break
			}
		}
		if !found {
			t.Error("exact match of put item not found in scan")
		}
	})
}

func TestScanPaging(t *testing.T) {
	if testDB == nil {
		t.Skip(offlineSkipMsg)
	}
<<<<<<< HEAD
	table := testDB.Table(testTable)
	ctx := context.TODO()
=======
	table := testDB.Table(testTableWidgets)
>>>>>>> aa3c35c0

	// prepare data
	insert := make([]interface{}, 10)
	for i := 0; i < len(insert); i++ {
		insert[i] = widget{
			UserID: 2068,
			Time:   time.Date(2068, 1, i+1, 0, 0, 0, 0, time.UTC),
			Msg:    "garbage",
		}
	}
	if _, err := table.Batch().Write().Put(insert...).Run(ctx); err != nil {
		t.Fatal(err)
	}

	t.Run("synchronous", func(t *testing.T) {
		widgets := [10]widget{}
		itr := table.Scan().Consistent(true).SearchLimit(1).Iter()
		for i := 0; i < len(widgets); i++ {
<<<<<<< HEAD
			more := itr.Next(ctx, &widgets[i])
=======
			itr.Next(&widgets[i])
>>>>>>> aa3c35c0
			if itr.Err() != nil {
				t.Error("unexpected error", itr.Err())
				break
			}
			lek, err := itr.LastEvaluatedKey(context.Background())
			if err != nil {
				t.Error("LEK error", err)
			}
			itr = table.Scan().StartFrom(lek).SearchLimit(1).Iter()
		}
		for i, w := range widgets {
			if w.UserID == 0 && w.Time.IsZero() {
				t.Error("scan didn't find item", i, "got:", w)
			}
		}
	})

	t.Run("parallel", func(t *testing.T) {
		const segments = 2
		ctx := context.Background()
		widgets := [10]widget{}
<<<<<<< HEAD
		itr := table.Scan().Consistent(true).SearchLimit(1).IterParallel(ctx, segments)
		for i := 0; i < len(widgets)/segments; i++ {
			var more bool
			for j := 0; j < segments; j++ {
				more = itr.Next(ctx, &widgets[i*segments+j])
				if !more && j != segments-1 {
					t.Error("bad number of results from parallel scan")
				}
=======
		limit := int64(len(widgets) / segments)
		itr := table.Scan().Consistent(true).SearchLimit(limit).IterParallel(ctx, segments)
		for i := 0; i < len(widgets); {
			for ; i < len(widgets) && itr.Next(&widgets[i]); i++ {
>>>>>>> aa3c35c0
			}
			if itr.Err() != nil {
				t.Error("unexpected error", itr.Err())
				break
			}
<<<<<<< HEAD
			leks, err := itr.LastEvaluatedKeys(context.Background())
			if err != nil {
				t.Error("LEK error", err)
			}
			itr = table.Scan().SearchLimit(1).IterParallelStartFrom(ctx, leks)
=======
			t.Logf("parallel chunk: %d", i)
			itr = table.Scan().SearchLimit(limit).IterParallelStartFrom(ctx, itr.LastEvaluatedKeys())
>>>>>>> aa3c35c0
		}
		for i, w := range widgets {
			if w.UserID == 0 && w.Time.IsZero() {
				t.Error("scan didn't find item", i, "got:", w)
			}
		}
	})
}

func TestScanMagicLEK(t *testing.T) {
	if testDB == nil {
		t.Skip(offlineSkipMsg)
	}
<<<<<<< HEAD
	table := testDB.Table(testTable)
	ctx := context.Background()
=======
	table := testDB.Table(testTableWidgets)
>>>>>>> aa3c35c0

	widgets := []interface{}{
		widget{
			UserID: 2069,
			Time:   time.Date(2069, 4, 00, 0, 0, 0, 0, time.UTC),
			Msg:    "TestScanMagicLEK",
		},
		widget{
			UserID: 2069,
			Time:   time.Date(2069, 4, 10, 0, 0, 0, 0, time.UTC),
			Msg:    "TestScanMagicLEK",
		},
		widget{
			UserID: 2069,
			Time:   time.Date(2069, 4, 20, 0, 0, 0, 0, time.UTC),
			Msg:    "TestScanMagicLEK",
		},
	}
	// prepare data
	if _, err := table.Batch().Write().Put(widgets...).Run(ctx); err != nil {
		t.Fatal(err)
	}

	t.Run("having to use DescribeTable", func(t *testing.T) {
		itr := table.Scan().Filter("'Msg' = ?", "TestScanMagicLEK").Limit(2).Iter()
		for i := 0; i < len(widgets); i++ {
			var w widget
			itr.Next(ctx, &w)
			if itr.Err() != nil {
				t.Error("unexpected error", itr.Err())
			}
			lek, err := itr.LastEvaluatedKey(context.Background())
			if err != nil {
				t.Error("LEK error", err)
			}
			itr = table.Scan().Filter("'Msg' = ?", "TestScanMagicLEK").StartFrom(lek).Limit(2).Iter()
		}
	})

	t.Run("via index", func(t *testing.T) {
		itr := table.Scan().Index("Msg-Time-index").Filter("UserID = ?", 2069).Limit(2).Iter()
		for i := 0; i < len(widgets); i++ {
			var w widget
			itr.Next(ctx, &w)
			if itr.Err() != nil {
				t.Error("unexpected error", itr.Err())
			}
			lek, err := itr.LastEvaluatedKey(context.Background())
			if err != nil {
				t.Error("LEK error", err)
			}
			itr = table.Scan().Index("Msg-Time-index").Filter("UserID = ?", 2069).StartFrom(lek).Limit(2).Iter()
		}
	})

	t.Run("table cache", func(t *testing.T) {
		pk, err := table.primaryKeys(context.Background(), nil, nil, "")
		if err != nil {
			t.Fatal(err)
		}
		expect := map[string]struct{}{
			"UserID": {},
			"Time":   {},
		}
		if !reflect.DeepEqual(pk, expect) {
			t.Error("unexpected key cache. want:", expect, "got:", pk)
		}
	})
}<|MERGE_RESOLUTION|>--- conflicted
+++ resolved
@@ -11,12 +11,8 @@
 	if testDB == nil {
 		t.Skip(offlineSkipMsg)
 	}
-<<<<<<< HEAD
-	table := testDB.Table(testTable)
+	table := testDB.Table(testTableWidgets)
 	ctx := context.TODO()
-=======
-	table := testDB.Table(testTableWidgets)
->>>>>>> aa3c35c0
 
 	// first, add an item to make sure there is at least one
 	item := widget{
@@ -110,12 +106,8 @@
 	if testDB == nil {
 		t.Skip(offlineSkipMsg)
 	}
-<<<<<<< HEAD
-	table := testDB.Table(testTable)
+	table := testDB.Table(testTableWidgets)
 	ctx := context.TODO()
-=======
-	table := testDB.Table(testTableWidgets)
->>>>>>> aa3c35c0
 
 	// prepare data
 	insert := make([]interface{}, 10)
@@ -134,11 +126,7 @@
 		widgets := [10]widget{}
 		itr := table.Scan().Consistent(true).SearchLimit(1).Iter()
 		for i := 0; i < len(widgets); i++ {
-<<<<<<< HEAD
-			more := itr.Next(ctx, &widgets[i])
-=======
-			itr.Next(&widgets[i])
->>>>>>> aa3c35c0
+			itr.Next(ctx, &widgets[i])
 			if itr.Err() != nil {
 				t.Error("unexpected error", itr.Err())
 				break
@@ -160,36 +148,21 @@
 		const segments = 2
 		ctx := context.Background()
 		widgets := [10]widget{}
-<<<<<<< HEAD
-		itr := table.Scan().Consistent(true).SearchLimit(1).IterParallel(ctx, segments)
-		for i := 0; i < len(widgets)/segments; i++ {
-			var more bool
-			for j := 0; j < segments; j++ {
-				more = itr.Next(ctx, &widgets[i*segments+j])
-				if !more && j != segments-1 {
-					t.Error("bad number of results from parallel scan")
-				}
-=======
-		limit := int64(len(widgets) / segments)
+		limit := int(len(widgets) / segments)
 		itr := table.Scan().Consistent(true).SearchLimit(limit).IterParallel(ctx, segments)
 		for i := 0; i < len(widgets); {
-			for ; i < len(widgets) && itr.Next(&widgets[i]); i++ {
->>>>>>> aa3c35c0
-			}
-			if itr.Err() != nil {
-				t.Error("unexpected error", itr.Err())
-				break
-			}
-<<<<<<< HEAD
-			leks, err := itr.LastEvaluatedKeys(context.Background())
-			if err != nil {
-				t.Error("LEK error", err)
-			}
-			itr = table.Scan().SearchLimit(1).IterParallelStartFrom(ctx, leks)
-=======
+			for ; i < len(widgets) && itr.Next(ctx, &widgets[i]); i++ {
+			}
+			if itr.Err() != nil {
+				t.Error("unexpected error", itr.Err())
+				break
+			}
 			t.Logf("parallel chunk: %d", i)
-			itr = table.Scan().SearchLimit(limit).IterParallelStartFrom(ctx, itr.LastEvaluatedKeys())
->>>>>>> aa3c35c0
+			lek, err := itr.LastEvaluatedKeys(ctx)
+			if err != nil {
+				t.Fatal("lek error", err)
+			}
+			itr = table.Scan().SearchLimit(limit).IterParallelStartFrom(ctx, lek)
 		}
 		for i, w := range widgets {
 			if w.UserID == 0 && w.Time.IsZero() {
@@ -203,12 +176,8 @@
 	if testDB == nil {
 		t.Skip(offlineSkipMsg)
 	}
-<<<<<<< HEAD
-	table := testDB.Table(testTable)
+	table := testDB.Table(testTableWidgets)
 	ctx := context.Background()
-=======
-	table := testDB.Table(testTableWidgets)
->>>>>>> aa3c35c0
 
 	widgets := []interface{}{
 		widget{
