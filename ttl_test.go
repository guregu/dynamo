--- conflicted
+++ resolved
@@ -9,12 +9,8 @@
 	if testDB == nil {
 		t.Skip(offlineSkipMsg)
 	}
-<<<<<<< HEAD
-	table := testDB.Table(testTable)
+	table := testDB.Table(testTableWidgets)
 	ctx := context.TODO()
-=======
-	table := testDB.Table(testTableWidgets)
->>>>>>> aa3c35c0
 
 	desc, err := table.DescribeTTL().Run(ctx)
 	if err != nil {
