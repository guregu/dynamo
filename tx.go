--- conflicted
+++ resolved
@@ -2,21 +2,13 @@
 
 import (
 	"context"
-<<<<<<< HEAD
 	"crypto/rand"
 	"encoding/hex"
 	"errors"
 
-	"github.com/aws/aws-sdk-go/aws"
-	"github.com/aws/aws-sdk-go/service/dynamodb"
-=======
-	"errors"
-
 	"github.com/aws/aws-sdk-go-v2/aws"
 	"github.com/aws/aws-sdk-go-v2/service/dynamodb"
 	"github.com/aws/aws-sdk-go-v2/service/dynamodb/types"
-	"github.com/gofrs/uuid"
->>>>>>> 9552dd01
 )
 
 // ErrNoInput is returned when APIs that can take multiple inputs are run with zero inputs.
@@ -131,11 +123,7 @@
 	var resp *dynamodb.TransactGetItemsOutput
 	err = tx.db.retry(ctx, func() error {
 		var err error
-<<<<<<< HEAD
-		resp, err = tx.db.client.TransactGetItemsWithContext(ctx, input)
-=======
 		resp, err = tx.db.client.TransactGetItems(ctx, input)
->>>>>>> 9552dd01
 		if tx.cc != nil && resp != nil {
 			for _, cc := range resp.ConsumedCapacity {
 				addConsumedCapacity(tx.cc, &cc)
@@ -287,13 +275,8 @@
 	if err != nil {
 		return err
 	}
-<<<<<<< HEAD
 	err = tx.db.retry(ctx, func() error {
-		out, err := tx.db.client.TransactWriteItemsWithContext(ctx, input)
-=======
-	err = retry(ctx, func() error {
 		out, err := tx.db.client.TransactWriteItems(ctx, input)
->>>>>>> 9552dd01
 		if tx.cc != nil && out != nil {
 			for _, cc := range out.ConsumedCapacity {
 				addConsumedCapacity(tx.cc, &cc)
