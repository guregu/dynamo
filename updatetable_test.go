package dynamo

import (
	"context"
	"testing"
)

// TODO: enable this test
func _TestUpdateTable(t *testing.T) {
	if testDB == nil {
		t.Skip(offlineSkipMsg)
	}
<<<<<<< HEAD
	table := testDB.Table(testTable)
	ctx := context.TODO()
=======
	table := testDB.Table(testTableWidgets)
>>>>>>> aa3c35c0

	desc, err := table.UpdateTable().CreateIndex(Index{
		Name:              "test123",
		HashKey:           "Time",
		HashKeyType:       StringType,
		RangeKey:          "UserID",
		RangeKeyType:      NumberType,
		ProjectionType:    IncludeProjection,
		ProjectionAttribs: []string{"Msg"},
		Throughput: Throughput{
			Read:  1,
			Write: 1,
		},
	}).Run(ctx)

	// desc, err := table.UpdateTable().DeleteIndex("test123").Run()

	// spew.Dump(desc, err)
	// desc, err := table.UpdateTable().Provision(2, 1).Run()
	if err != nil {
		t.Error(err)
	}
	if desc.Name != testTableWidgets {
		t.Error("wrong name:", desc.Name, "≠", testTableWidgets)
	}
	if desc.Status != UpdatingStatus {
		t.Error("bad status:", desc.Status, "≠", UpdatingStatus)
	}
}<|MERGE_RESOLUTION|>--- conflicted
+++ resolved
@@ -10,12 +10,8 @@
 	if testDB == nil {
 		t.Skip(offlineSkipMsg)
 	}
-<<<<<<< HEAD
-	table := testDB.Table(testTable)
+	table := testDB.Table(testTableWidgets)
 	ctx := context.TODO()
-=======
-	table := testDB.Table(testTableWidgets)
->>>>>>> aa3c35c0
 
 	desc, err := table.UpdateTable().CreateIndex(Index{
 		Name:              "test123",
